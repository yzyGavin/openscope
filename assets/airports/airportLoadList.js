--- conflicted
+++ resolved
@@ -87,22 +87,12 @@
             name: 'Flughafen Düsseldorf',
             premium: false
         },
-<<<<<<< HEAD
         {
             icao: 'eddm',
             level: 'hard',
             name: 'Flughafen München',
-            premium: false,
             wip: false
         },
-=======
-        // {
-        //     icao: 'eddm',
-        //     level: 'hard',
-        //     name: 'Franz Josef Strauß International Airport',
-        //     premium: false
-        // },
->>>>>>> 39b760db
         // {
         //     icao: 'eddt',
         //     level: 'medium',
