{
    "airac": 1702,
    "radio": {
        "twr": "München Tower",
        "app": "München Radar",
        "dep": "München Radar"
    },
    "icao": "EDDM",
    "iata": "MUC",
    "magnetic_north": 2.7,
    "ctr_radius": 80,
    "ctr_ceiling": 10000,
    "initial_alt": 7000,
<<<<<<< HEAD
    "position": ["N48d21m13.62", "E011d47m09.91", "1487ft"],
    "rr_radius_nm": 5.0,
    "rr_center": ["N48d21m13.62", "E011d47m09.91"],
=======
    "position": ["N48.353803", "E11.786100", "1487.0ft"],
    "rangeRings": {
        "enabled": true,
        "center": [48.353803, 11.786100],
        "radius_nm": 5.0
    },
>>>>>>> 39b760db
    "has_terrain": false,
    "wind": {
        "angle": 270,
        "speed": 7
    },
    "arrivalRunway": "26L",
    "departureRunway": "26R",
    "airspace": [
        {
            "floor": 0,
            "ceiling": 100,
            "airspace_class": "C",
            "poly": [
                ["N048d39m22.000", "E011d02m10.000"],
                ["N048d45m04.000", "E012d15m32.000"],
                ["N048d41m15.000", "E012d30m38.000"],
                ["N048d18m03.000", "E012d39m23.000"],
                ["N048d16m59.196", "E012d39m12.707"],
                ["N048d15m46.943", "E012d38m57.444"],
                ["N048d14m35.087", "E012d38m38.364"],
                ["N048d13m23.700", "E012d38m15.540"],
                ["N048d12m12.888", "E012d37m48.971"],
                ["N048d11m02.723", "E012d37m18.695"],
                ["N048d09m53.316", "E012d36m44.747"],
                ["N048d08m44.771", "E012d36m07.200"],
                ["N048d07m37.092", "E012d35m26.051"],
                ["N048d06m30.419", "E012d34m41.376"],
                ["N048d05m24.827", "E012d33m53.244"],
                ["N048d04m20.388", "E012d33m01.692"],
                ["N048d03m01.000", "E012d31m48.000"],
                ["N047d56m40.000", "E011d10m00.000"],
                ["N047d57m02.051", "E011d09m27.431"],
                ["N047d57m28.512", "E011d08m49.668"],
                ["N047d57m55.440", "E011d08m12.552"],
                ["N047d58m22.727", "E011d07m36.192"],
                ["N047d58m50.484", "E011d07m00.552"],
                ["N047d59m18.635", "E011d06m25.632"],
                ["N047d59m47.183", "E011d05m51.468"],
                ["N048d00m16.128", "E011d05m18.024"],
                ["N048d00m45.431", "E011d04m45.371"],
                ["N048d01m15.132", "E011d04m13.512"],
                ["N048d01m45.227", "E011d03m42.408"],
                ["N048d02m15.611", "E011d03m12.095"],
                ["N048d02m46.391", "E011d02m42.612"],
                ["N048d03m17.495", "E011d02m13.920"],
                ["N048d03m48.923", "E011d01m46.056"],
                ["N048d04m20.675", "E011d01m19.055"],
                ["N048d04m52.751", "E011d00m52.848"],
                ["N048d05m25.116", "E011d00m27.504"],
                ["N048d06m07.000", "E011d00m00.000"],
                ["N048d22m00.000", "E011d00m00.000"],
                ["N048d24m49.000", "E010d54m57.000"],
                ["N048d26m05.315", "E010d55m10.991"],
                ["N048d27m17.460", "E010d55m28.164"],
                ["N048d28m29.171", "E010d55m49.152"],
                ["N048d29m40.344", "E010d56m13.883"],
                ["N048d30m50.940", "E010d56m42.360"],
                ["N048d32m00.779", "E010d57m14.471"],
                ["N048d33m09.864", "E010d57m50.291"],
                ["N048d34m18.083", "E010d58m29.675"],
                ["N048d35m25.332", "E010d59m12.624"],
                ["N048d36m31.535", "E010d59m59.100"],
                ["N048d37m36.624", "E011d00m48.995"]
            ]
        }
    ],
    "fixes":{
        "ALG"  : ["N47d59.8", "E010d15.7"],
        "ALONU": ["N48d17.6", "E012d01.7"],
        "AMEXO": ["N48d06.1", "E010d48.2"],
        "AMPEG": ["N48d07.9", "E011d10.7"],
        "ANORA": ["N48d57.0", "E010d32.9"],
        "ARBAX": ["N49d12.7", "E013d02.6"],
        "BAGMI": ["N49d13.6", "E012d51.4"],
        "BEGEN": ["N48d19.2", "E011d28.9"],
        "BETOS": ["N48d04.1", "E011d21.0"],
        "BIBAG": ["N48d23.8", "E012d45.0"],
        "BINGU": ["N48d37.2", "E012d37.1"],
        "BURAM": ["N48d41.7", "E010d56.9"],
        "DKB"  : ["N49d08.6", "E010d14.3"],
        "DM049": ["N48d20.3", "E011d42.6"],
        "DM050": ["N48d17.3", "E011d42.5"],
        "DM052": ["N48d19.9", "E011d37.8"],
        "DM053": ["N48d18.4", "E011d17.4"],
        "DM054": ["N48d18.2", "E011d14.9"],
        "DM055": ["N48d25.6", "E011d26.4"],
        "DM058": ["N48d19.0", "E011d25.6"],
        "DM059": ["N48d15.0", "E011d24.8"],
        "DM060": ["N48d21.4", "E011d40.9"],
        "DM061": ["N48d19.7", "E011d18.2"],
        "DM062": ["N48d19.3", "E011d13.3"],
        "DM063": ["N48d27.5", "E011d25.9"],
        "DM067": ["N48d21.5", "E011d42.6"],
        "DM068": ["N48d13.8", "E011d42.4"],
        "DM069": ["N48d05.7", "E011d44.3"],
        "DM070": ["N48d22.1", "E011d50.6"],
        "DM071": ["N48d22.8", "E011d59.6"],
        "DM073": ["N48d25.1", "E011d52.0"],
        "DM074": ["N48d20.5", "E012d02.0"],
        "DM078": ["N48d16.7", "E011d57.0"],
        "DM080": ["N48d21.3", "E011d55.9"],
        "DM081": ["N48d21.4", "E011d57.3"],
        "DM082": ["N48d18.6", "E011d59.5"],
        "DM084": ["N48d20.9", "E011d50.5"],
        "DM085": ["N48d23.7", "E011d52.0"],
        "DM086": ["N48d16.7", "E011d57.0"],
        "DM092": ["N48d18.2", "E012d06.2"],
        "DM093": ["N48d20.7", "E012d04.6"],
        "DM094": ["N48d20.7", "E012d01.8"],
        "DM411": ["N48d32.3", "E011d30.1"],
        "DM412": ["N48d34.6", "E012d00.7"],
        "DM420": ["N48d24.0", "E011d09.7"],
        "DM421": ["N48d24.8", "E011d19.9"],
        "DM422": ["N48d25.7", "E011d31.3"],
        "DM423": ["N48d26.2", "E011d37.4"],
        "DM424": ["N48d26.7", "E011d43.5"],
        "DM425": ["N48d27.2", "E011d49.6"],
        "DM426": ["N48d27.6", "E011d55.7"],
        "DM427": ["N48d28.1", "E012d01.8"],
        "DM428": ["N48d29.0", "E012d13.8"],
        "DM429": ["N48d29.6", "E012d22.7"],
        "DM430": ["N48d18.9", "E011d10.7"],
        "DM431": ["N48d19.8", "E011d20.8"],
        "DM432": ["N48d21.1", "E011d37.1"],
        "DM437": ["N48d22.7", "E011d58.2"],
        "DM438": ["N48d23.9", "E012d14.6"],
        "DM439": ["N48d24.5", "E012d23.5"],
        "DM440": ["N48d17.7", "E011d10.9"],
        "DM441": ["N48d18.4", "E011d19.8"],
        "DM442": ["N48d19.7", "E011d36.1"],
        "DM447": ["N48d21.4", "E011d57.2"],
        "DM448": ["N48d22.6", "E012d13.6"],
        "DM449": ["N48d23.3", "E012d23.7"],
        "DM450": ["N48d12.6", "E011d11.8"],
        "DM451": ["N48d13.3", "E011d20.7"],
        "DM452": ["N48d14.3", "E011d33.3"],
        "DM453": ["N48d14.8", "E011d39.4"],
        "DM454": ["N48d15.2", "E011d45.5"],
        "DM455": ["N48d15.7", "E011d51.6"],
        "DM456": ["N48d16.2", "E011d57.6"],
        "DM457": ["N48d16.6", "E012d03.7"],
        "DM458": ["N48d17.4", "E012d14.4"],
        "DM459": ["N48d18.1", "E012d24.5"],
        "DM463": ["N48d05.2", "E011d34.9"],
        "DM464": ["N48d06.1", "E011d47.0"],
        "DM465": ["N48d06.6", "E011d53.1"],
        "DM466": ["N48d07.5", "E012d05.3"],
        "DM467": ["N48d08.1", "E012d13.0"],
        "DM468": ["N48d09.3", "E012d29.2"],
        "DM469": ["N48d09.9", "E012d37.8"],
        "DM470": ["N48d05.3", "E011d04.0"],
        "DM471": ["N48d06.0", "E011d13.1"],
        "DM472": ["N48d07.2", "E011d27.5"],
        "DM473": ["N48d07.8", "E011d34.5"],
        "DM474": ["N48d08.7", "E011d46.6"],
        "DM475": ["N48d09.2", "E011d52.7"],
        "DM476": ["N48d10.1", "E012d04.8"],
        "EBEVO": ["N48d08.7", "E012d01.1"],
        "ELMOX": ["N49d23.0", "E009d49.5"],
        "EXUSI": ["N49d13.4", "E012d39.4"],
        "GIVMI": ["N48d42.1", "E011d21.9"],
        "GOMAX": ["N48d47.4", "E012d20.9"],
        "GUDEG": ["N48d23.2", "E012d05.6"],
        "KIRDI": ["N48d12.5", "E012d49.3"],
        "LAKOL": ["N48d04.3", "E012d00.9"],
        "LANDU": ["N48d35.8", "E012d16.4"],
        "LEVBU": ["N49d00.4", "E010d27.4"],
        "LITLI": ["N48d57.9", "E012d51.8"],
        "LULAR": ["N49d22.0", "E012d45.5"],
        "MAGAT": ["N48d20.5", "E011d29.8"],
        "MANAL": ["N47d54.0", "E011d48.0"],
        "MEBEK": ["N48d13.9", "E012d33.9"],
        "MERSI": ["N47d58.9", "E011d02.6"],
        "MIQ"  : ["N48d34.2", "E011d35.9"],
        "MITNU": ["N48d42.1", "E012d29.7"],
        "MNE"  : ["N48d21.3", "E011d40.6"],
        "MSE"  : ["N48d20.0", "E011d39.2"],
        "MUN"  : ["N48d10.8", "E011d49.0"],
        "NAPSA": ["N48d08.6", "E012d20.7"],
        "NELBI": ["N48d21.9", "E012d04.5"],
        "NETES": ["N48d54.4", "E012d37.6"],
        "NIRGO": ["N49d19.9", "E013d07.9"],
        "OBAXA": ["N48d00.7", "E011d39.9"],
        "ODUDA": ["N49d04.5", "E012d44.8"],
        "OLASO": ["N48d12.5", "E010d13.9"],
        "OSTES": ["N48d42.4", "E012d40.7"],
        "PIGAB": ["N49d11.9", "E010d08.6"],
        "RATGI": ["N48d14.1", "E012d20.2"],
        "RDG"  : ["N49d02.4", "E012d31.6"],
        "RIDAR": ["N48d35.3", "E010d48.2"],
        "ROKIL": ["N48d30.8", "E011d11.8"],
        "ROTAX": ["N47d58.6", "E012d23.0"],
        "TULSI": ["N47d42.1", "E011d47.3"],
        "TURBU": ["N47d54.8", "E011d56.9"],
        "TUSTO": ["N48d36.5", "E012d26.5"],
        "UNKOM": ["N48d47.8", "E012d32.9"],
        "USEMI": ["N49d06.5", "E012d58.1"],
        "VAVOR": ["N47d56.0", "E012d09.3"],
        "VESIX": ["N48d41.6", "E012d18.7"],
        "VESUB": ["N49d25.2", "E012d59.8"],
        "WLD"  : ["N48d34.8", "E011d07.8"],
        "XERUM": ["N48d48.7", "E010d46.1"],
        "DMS0802.6DME": [48.34744217696, 11.8423690916]
    },
    "runways":[
        {
            "name": ["08L", "26R"],
            "end": [
                ["N48d21m45.960", "E011d46m03.178", "1467ft"],
                ["N48d22m00.793", "E011d49m16.222", "1449ft"]
            ],
            "ils": [true, true]
        },
        {
            "name": ["08R", "26L"],
            "end": [
                ["N48d20m26.413", "E011d45m03.655", "1486ft"],
                ["N48d20m41.274", "E011d48m16.612", "1470ft"]
            ],
            "ils": [true, true]
        }
    ],
    "sids": {
        "ALG2E": {
            "icao": "ALG2E",
            "name": "Allgäu Two Echo",
            "rwy": {
                "EDDM08R": []
            },
            "body": ["DM081", ["ALONU", "S230-"], "LAKOL", "OBAXA", ["MERSI", "S250-"], "ALG"],
            "exitPoints": {
                "ALG": []
            },
            "draw": [
                ["DM081", "ALONU", "LAKOL"],
                ["ALG"]
            ]
        },
        "ALG2Q": {
            "icao": "ALG2Q",
            "name": "Allgäu Two Quebec",
            "rwy": {
                "EDDM08L": []
            },
            "body": ["DM071", ["DM094", "S230-"], "LAKOL", "OBAXA", ["MERSI", "S250-"], "ALG"],
            "exitPoints": {
                "ALG": []
            },
            "draw": [
                ["DM071", "DM094", "LAKOL", "OBAXA", "MERSI", "ALG"]
            ]
        },
        "ALG2N": {
            "icao": "ALG2N",
            "name": "Allgäu Two November",
            "rwy": {
                "EDDM26R": []
            },
            "body": [["MNE", "S220-"], ["DM061", "A70+|S250-"], "AMEXO", "ALG"],
            "exitPoints": {
                "ALG": []
            },
            "draw": [
                ["DM061", "AMEXO"],
                ["ALG"]
            ]
        },
        "ALG2S": {
            "icao": "ALG2S",
            "name": "Allgäu Two Sierra",
            "rwy": {
                "EDDM26L": []
            },
            "body": [["MSE", "S220-"], ["DM053", "A70+|S250-"], "AMEXO", "ALG"],
            "exitPoints": {
                "ALG": []
            },
            "draw": [
                ["DM053", "AMEXO", "ALG"]
            ]
        },
        "ANKER7S": {
            "icao": "ANKER7S",
            "name": "Anker Seven Sierra",
            "rwy": {
                "EDDM26L": []
            },
            "body": [["DM051", "S220-"], ["DM056", "S250-"], "DM057", "ANKER"],
            "exitPoints": {
                "ANKER": []
            },
            "draw": [
                ["DM051", "DM056", "DM057", "ANKER"]
            ]
        },
        "ANKER8Q": {
            "icao": "ANKER8Q",
            "name": "Anker Eight Quebec",
            "rwy": {
                "EDDM08L": []
            },
            "body": ["^DM070", "DM077", "DM079", ["ANKER", "S250-"]],
            "exitPoints": {
                "ANKER": []
            },
            "draw": [
                ["DM070", "DM077", "DM079", "ANKER"]
            ]
        },
        "ANKER9E": {
            "icao": "ANKER9E",
            "name": "Anker Niner Echo",
            "rwy": {
                "EDDM08R": []
            },
            "body": [["DM083", "S230-"], ["ANKER", "S250-"]],
            "exitPoints": {
                "ANKER": []
            },
            "draw": [
                ["DM083", "ANKER"]
            ]
        },
        "ANKER9N": {
            "icao": "ANKER9N",
            "name": "Anker Niner November",
            "rwy": {
                "EDDM26R": []
            },
            "body": [["DM066", "S220-"], ["DM064", "S250-"], "DM057", "ANKER"],
            "exitPoints": {
                "ANKER": []
            },
            "draw": [
                ["DM066", "DM064", "DM057"],
                ["ANKER"]
            ]
        },
        "BIBAG2E": {
            "icao": "BIBAG2E",
            "name": "Bibag Two Echo",
            "rwy": {
                "EDDM08R": []
            },
            "body": [["DM080", "S230-"], ["RATGI", "S250-"], "BIBAG"],
            "exitPoints": {
                "BIBAG": []
            },
            "draw": [
                ["DM080", "RATGI"],
                ["BIBAG"]
            ]
        },
        "BIBAG2N": {
            "icao": "BIBAG2N",
            "name": "Bibag Two November",
            "rwy": {
                "EDDM26R": []
            },
            "body": [["DM067", "S210-"], "DM050", ["MUN", "S250-"], ["MEBEK", "S250-"], "BIBAG"],
            "exitPoints": {
                "BIBAG": []
            },
            "draw": [
                ["BIBAG"]
            ]
        },
        "BIBAG2S": {
            "icao": "BIBAG2S",
            "name": "Bibag Two Sierra",
            "rwy": {
                "EDDM26L": []
            },
            "body": [["DM049", "S210-"], ["DM050", "S210-"], "MUN", ["MEBEK", "S250-"], "BIBAG"],
            "exitPoints": {
                "BIBAG": []
            },
            "draw": [
                ["MEBEK", "BIBAG"]
            ]
        },
        "BIBAG2W": {
            "icao": "BIBAG2W",
            "name": "Bibag Two Whiskey",
            "rwy": {
                "EDDM26L": []
            },
            "body": [["MSE", "S220-"], "^DM058", ["DM059", "S250-"], "MUN", "MEBEK", "BIBAG"],
            "exitPoints": {
                "BIBAG": []
            },
            "draw": [
                ["BIBAG"]
            ]
        },
        "BIBAG2Q": {
            "icao": "BIBAG2Q",
            "name": "Bibag Two Quebec",
            "rwy": {
                "EDDM08L": []
            },
            "body": [["DM071", "S230-"], ["RATGI", "S250-"], "BIBAG"],
            "exitPoints": {
                "BIBAG": []
            },
            "draw": [
                ["DM071", "RATGI", "BIBAG"]
            ]
        },
        "EVIVA3E": {
            "icao": "EVIVA3E",
            "name": "Eviva Three Echo",
            "rwy": {
                "EDDM08R": []
            },
            "body": ["^DM084", "DM088", ["DM089", "S250-"], "EVIVA"],
            "exitPoints": {
                "EVIVA": []
            },
            "draw": [
                ["DM084", "DM088", "DM089"],
                ["EVIVA"]
            ]
        },
        "EVIVA3Q": {
            "icao": "EVIVA3Q",
            "name": "Eviva Three Quebec",
            "rwy": {
                "EDDM08L": []
            },
            "body": ["^DM070", "DM091", ["DM089", "S250-"], "EVIVA"],
            "exitPoints": {
                "EVIVA": []
            },
            "draw": [
                ["DM070", "DM091", "DM089", "EVIVA"]
            ]
        },
        "EVIVA3S": {
            "icao": "EVIVA3S",
            "name": "Eviva Three Sierra",
            "rwy": {
                "EDDM26L": []
            },
            "body": [["DM051", "S220-"], "DM056", ["LASMI", "S250-"], "EVIVA"],
            "exitPoints": {
                "EVIVA": []
            },
            "draw": [
                ["DM056", "LASMI", "EVIVA"]
            ]
        },
        "EVIVA4N": {
            "icao": "EVIVA4N",
            "name": "Eviva Four November",
            "rwy": {
                "EDDM26R": []
            },
            "body": [["DM066", "S220-"], "DM064", ["LASMI", "S250-"], "EVIVA"],
            "exitPoints": {
                "EVIVA": []
            },
            "draw": [
                ["DM064", "LASMI"],
                ["ANKER"]
            ]
        },
        "GIVMI1N": {
            "icao": "GIVMI1N",
            "name": "Givmi One November",
            "rwy": {
                "EDDM26R": []
            },
            "body": [["DM060", "S220-"], ["DM063", "S250-"], "GIVMI"],
            "exitPoints": {
                "GIVMI": []
            },
            "draw": [
                ["DM060", "DM063", "GIVMI"]
            ]
        },
        "GIVMI5E": {
            "icao": "GIVMI5E",
            "name": "Givmi Five Echo",
            "rwy": {
                "EDDM08R": []
            },
            "body": ["^DM084", "DM085", ["MIQ", "S250-"], "GIVMI"],
            "exitPoints": {
                "GIVMI": []
            },
            "draw": [
                ["DM084", "DM085", "MIQ"]
            ]
        },
        "GIVMI5Q": {
            "icao": "GIVMI5Q",
            "name": "Givmi Five Quebec",
            "rwy": {
                "EDDM08L": []
            },
            "body": ["^DM070", "DM073", ["MIQ", "S250-"], "GIVMI"],
            "exitPoints": {
                "GIVMI": []
            },
            "draw": [
                ["DM070", "DM073", "MIQ", "GIVMI"]
            ]
        },
        "GIVMI6S": {
            "icao": "GIVMI6S",
            "name": "Givmi Six Sierra",
            "rwy": {
                "EDDM26L": []
            },
            "body": [["DM052", "S220-"], ["DM055", "S250-"], "GIVMI"],
            "exitPoints": {
                "GIVMI": []
            },
            "draw": [
                ["DM052", "DM055", "GIVMI"]
            ]
        },
        "INPUD2E": {
            "icao": "INPUD2E",
            "name": "Inpud Two Echo",
            "rwy": {
                "EDDM08R": []
            },
            "body": ["^DM084", "DM076", ["DM065", "S250-"], "INPUD"],
            "exitPoints": {
                "INPUD": []
            },
            "draw": [
                ["DM084", "DM076", "DM065"],
                ["INPUD"]
            ]
        },
        "INPUD2N": {
            "icao": "INPUD2N",
            "name": "Inpud Two November",
            "rwy": {
                "EDDM26R": []
            },
            "body": [["DM066", "S220-"], "DM064", ["DM065", "S250-"], "INPUD"],
            "exitPoints": {
                "INPUD": []
            },
            "draw": [
                ["DM064", "DM065"],
                ["INPUD"]
            ]
        },
        "INPUD2Q": {
            "icao": "INPUD2Q",
            "name": "Inpud Two Quebec",
            "rwy": {
                "EDDM08L": []
            },
            "body": ["^DM070", "DM073", ["DM065", "S250-"], "INPUD"],
            "exitPoints": {
                "INPUD": []
            },
            "draw": [
                ["DM070", "DM073", "DM065", "INPUD"]
            ]
        },
        "INPUD2S": {
            "icao": "INPUD2S",
            "name": "Inpud Two Sierra",
            "rwy": {
                "EDDM26L": []
            },
            "body": [["DM051", "S220-"], "DM056", ["DM065", "S250-"], "INPUD"],
            "exitPoints": {
                "INPUD": []
            },
            "draw": [
                ["DM056", "DM065"],
                ["INPUD"]
            ]
        },
        "KIRDI2E": {
            "icao": "KIRDI2E",
            "name": "Kirdi Two Echo",
            "rwy": {
                "EDDM08R": []
            },
            "body": [["DM080", "S230-"], ["RATGI", "S250-"], "MEBEK", "KIRDI"],
            "exitPoints": {
                "KIRDI": []
            },
            "draw": [
                ["KIRDI"]
            ]
        },
        "KIRDI2N": {
            "icao": "KIRDI2N",
            "name": "Kirdi Two November",
            "rwy": {
                "EDDM26R": []
            },
            "body": [["DM067", "S210-"], "DM050", "MUN", ["MEBEK", "S250-"], "KIRDI"],
            "exitPoints": {
                "KIRDI": []
            },
            "draw": [
                ["KIRDI"]
            ]
        },
        "KIRDI2Q": {
            "icao": "KIRDI2Q",
            "name": "Kirdi Two Quebec",
            "rwy": {
                "EDDM08L": []
            },
            "body": [["DM071", "S230-"], ["RATGI", "S250-"], "MEBEK", "KIRDI"],
            "exitPoints": {
                "KIRDI": []
            },
            "draw": [
                ["RATGI", "MEBEK", "KIRDI"]
            ]
        },
        "KIRDI2S": {
            "icao": "KIRDI2S",
            "name": "Kirdi Two Sierra",
            "rwy": {
                "EDDM26L": []
            },
            "body": [["DM049", "S210-"], ["DM050", "S210-"], "MUN", ["MEBEK", "S250-"], "KIRDI"],
            "exitPoints": {
                "KIRDI": []
            },
            "draw": [
                ["MUN", "MEBEK"],
                ["KIRDI"]
            ]
        },
        "KIRDI2W": {
            "icao": "KIRDI2W",
            "name": "Kirdi Two Whiskey",
            "rwy": {
                "EDDM26L": []
            },
            "body": [["MSE", "S220-"], "^DM058", ["DM059", "S250-"], "MUN", "MEBEK", "KIRDI"],
            "exitPoints": {
                "KIRDI": []
            },
            "draw": [
                ["KIRDI"]
            ]
        },
        "MERSI1P": {
            "icao": "MERSI1P",
            "name": "Mersi One Papa",
            "rwy": {
                "EDDM08R": []
            },
            "body": ["DM081", ["DM082", "S230-"], ["DM086", "A70+"], "MUN", "OBAXA", ["MERSI", "S250-"]],
            "exitPoints": {
                "MERSI": []
            },
            "draw": [
                ["DM081", "DM082", "DM086", "MUN"],
                ["MERSI"]
            ]
        },
        "MERSI1T": {
            "icao": "MERSI1T",
            "name": "Mersi One Tango",
            "rwy": {
                "EDDM08L": []
            },
            "body": ["DM071", ["DM074", "S230-"], ["DM078", "A70+"], "MUN", "OBAXA", ["MERSI", "S250-"]],
            "exitPoints": {
                "MERSI": []
            },
            "draw": [
                ["DM071", "DM074", "DM078", "MUN", "OBAXA"],
                ["MERSI"]
            ]
        },
        "MERSI4E": {
            "icao": "MERSI4E",
            "name": "Mersi Four Echo",
            "rwy": {
                "EDDM08R": []
            },
            "body": ["DM081", ["ALONU", "S230-"], "LAKOL", "OBAXA", ["MERSI", "S250-"]],
            "exitPoints": {
                "MERSI": []
            },
            "draw": [
                ["MERSI"]
            ]
        },
        "MERSI4Q": {
            "icao": "MERSI4Q",
            "name": "Mersi Four Quebec",
            "rwy": {
                "EDDM08L": []
            },
            "body": ["DM071", ["DM094", "S230-"], "LAKOL", "OBAXA", ["MERSI", "S250-"]],
            "exitPoints": {
                "MERSI": []
            },
            "draw": [
                ["MERSI"]
            ]
        },
        "MERSI5N": {
            "icao": "MERSI5N",
            "name": "Mersi Five November",
            "rwy": {
                "EDDM26R": []
            },
            "body": [["MNE", "S220-"], ["DM061", "A70+|S250-"], "AMPEG", "MERSI"],
            "exitPoints": {
                "MERSI": []
            },
            "draw": [
                ["DM061", "AMPEG"],
                ["MERSI"]
            ]
        },
        "MERSI5S": {
            "icao": "MERSI5S",
            "name": "Mersi Five Sierra",
            "rwy": {
                "EDDM26L": []
            },
            "body": [["MSE", "S220-"], ["DM053", "A70+|S250-"], "AMPEG", "MERSI"],
            "exitPoints": {
                "MERSI": []
            },
            "draw": [
                ["DM053", "AMPEG", "MERSI"]
            ]
        },
        "MIQ8E": {
            "icao": "MIQ8E",
            "name": "Mike Eight Echo",
            "rwy": {
                "EDDM08R": []
            },
            "body": ["^_DMS0802.6DME", "_DMS083MIQ312", ["MIQ", "S250-"]],
            "exitPoints": {
                "MIQ": []
            },
            "draw": [
                ["_DMS0802.6DME", "_DMS083MIQ312", "MIQ"]
            ]
        },
        "MIQ8Q": {
            "icao": "MIQ8Q",
            "name": "Mike Eight Quebec",
            "rwy": {
                "EDDM08L": []
            },
            "body": ["^_DMN08302DME", "_DMN083MIQ308", ["MIQ", "S250-"]],
            "exitPoints": {
                "MIQ": []
            },
            "draw": [
                ["_DMN08302DME", "_DMN083MIQ308", "MIQ"]
            ]
        },
        "MIQ8S": {
            "icao": "MIQ8S",
            "name": "Mike Eight Sierra",
            "rwy": {
                "EDDM26L": []
            },
            "body": ["^_DMS2633.1DME", ["_DMS263MIQ348", "S220-"], ["MIQ", "S250-"]],
            "exitPoints": {
                "MIQ": []
            },
            "draw": [
                ["_DMS2633.1DME", "_DMS263MIQ348", "MIQ"]
            ]
        },
        "MIQ9N": {
            "icao": "MIQ9N",
            "name": "Mike Niner November",
            "rwy": {
                "EDDM26R": []
            },
            "body": ["^_DMN2633.5DME", ["_DMN263MIQ346", "S220-"], ["MIQ", "S250-"]],
            "exitPoints": {
                "MIQ": []
            },
            "draw": [
                ["_DMN2633.5DME", "_DMN263MIQ346", "MIQ"]
            ]
        },
        "OBAXA1P": {
            "icao": "OBAXA1P",
            "name": "Obaxa One Papa",
            "rwy": {
                "EDDM08R": []
            },
            "body": ["DM081", ["DM082", "S230-"], ["DM086", "A70+"], "MUN", ["OBAXA", "S250-"]],
            "exitPoints": {
                "OBAXA": []
            },
            "draw": [
                ["OBAXA"]
            ]
        },
        "OBAXA1T": {
            "icao": "OBAXA1T",
            "name": "Obaxa One Tango",
            "rwy": {
                "EDDM08L": []
            },
            "body": ["DM071", ["DM074", "S230-"], ["DM078", "A70+"], "MUN", ["OBAXA", "S250-"]],
            "exitPoints": {
                "OBAXA": []
            },
            "draw": [
                ["OBAXA"]
            ]
        },
        "OBAXA4N": {
            "icao": "OBAXA4N",
            "name": "Obaxa Four November",
            "rwy": {
                "EDDM26R": []
            },
            "body": [["DM067", "S210-"], "DM068", "DM069", ["OBAXA", "S250-"]],
            "exitPoints": {
                "OBAXA": []
            },
            "draw": [
                ["DM067", "DM068"],
                ["OBAXA"]
            ]
        },
        "OBAXA5S": {
            "icao": "OBAXA5S",
            "name": "Obaxa Five Sierra",
            "rwy": {
                "EDDM26L": []
            },
            "body": [["DM049", "S210-"], "DM068", "DM069", ["OBAXA", "S250-"]],
            "exitPoints": {
                "OBAXA": []
            },
            "draw": [
                ["DM049", "DM068", "DM069", "OBAXA"]
            ]
        },
        "OLASO2E": {
            "icao": "OLASO2E",
            "name": "Olaso Two Echo",
            "rwy": {
                "EDDM08R": []
            },
            "body": ["DM081", ["ALONU", "S230-"], "LAKOL", "OBAXA", ["MERSI", "S250-"], "OLASO"],
            "exitPoints": {
                "OLASO": []
            },
            "draw": [
                ["OLASO"]
            ]
        },
        "OLASO2Q": {
            "icao": "OLASO2Q",
            "name": "Olaso Two Quebec",
            "rwy": {
                "EDDM08L": []
            },
            "body": ["DM071", ["DM094", "S230-"], "LAKOL", "OBAXA", ["MERSI", "S250-"], "OLASO"],
            "exitPoints": {
                "OLASO": []
            },
            "draw": [
                ["MERSI", "OLASO"]
            ]
        },
        "OLASO2N": {
            "icao": "OLASO2N",
            "name": "Olaso Two November",
            "rwy": {
                "EDDM26R": []
            },
            "body": [["MNE", "S220-"], ["DM061", "A70+|S250-"], "OLASO"],
            "exitPoints": {
                "OLASO": []
            },
            "draw": [
                ["DM061", "OLASO"]
            ]
        },
        "OLASO2S": {
            "icao": "OLASO2S",
            "name": "Olaso Two Sierra",
            "rwy": {
                "EDDM26L": []
            },
            "body": [["MSE", "S220-"], ["DM053", "A70+|S250-"], "OLASO"],
            "exitPoints": {
                "OLASO": []
            },
            "draw": [
                ["MSE", "DM053", "OLASO"]
            ]
        },
        "RIDAR6E": {
            "icao": "RIDAR6E",
            "name": "Ridar Six Echo",
            "rwy": {
                "EDDM08R": []
            },
            "body": ["^DM084", "DM085", ["MIQ", "S250-"], "WLD", "RIDAR"],
            "exitPoints": {
                "RIDAR": []
            },
            "draw": [
                ["RIDAR"]
            ]
        },
        "RIDAR6Q": {
            "icao": "RIDAR6Q",
            "name": "Ridar Six Quebec",
            "rwy": {
                "EDDM08L": []
            },
            "body": ["^DM070", "DM073", ["MIQ", "S250-"], "WLD", "RIDAR"],
            "exitPoints": {
                "RIDAR": []
            },
            "draw": [
                ["MIQ", "WLD", "RIDAR"]
            ]
        },
        "RIDAR6N": {
            "icao": "RIDAR6N",
            "name": "Ridar Six November",
            "rwy": {
                "EDDM26R": []
            },
            "body": [["MNE", "S220-"], ["DM061", "A70+"], ["DM062", "S250-"], "RIDAR"],
            "exitPoints": {
                "RIDAR": []
            },
            "draw": [
                ["MNE", "DM061", "DM062", "RIDAR"]
            ]
        },
        "RIDAR6S": {
            "icao": "RIDAR6S",
            "name": "Ridar Six Sierra",
            "rwy": {
                "EDDM26L": []
            },
            "body": [["DM052", "S220-"], ["DM053", "A70+"], ["DM054", "S250-"], "RIDAR"],
            "exitPoints": {
                "RIDAR": []
            },
            "draw": [
                ["DM052", "DM053", "DM054", "RIDAR"]
            ]
        },
        "ROTAX2N": {
            "icao": "ROTAX2N",
            "name": "Rotax Two November",
            "rwy": {
                "EDDM26R": []
            },
            "body": [["DM067", "S210-"], "DM050", ["MUN", "S250-"], "LAKOL", "VAVOR"],
            "exitPoints": {
                "ROTAX": []
            },
            "draw": [
                ["ROTAX"]
            ]
        },
        "ROTAX2S": {
            "icao": "ROTAX2S",
            "name": "Rotax Two Sierra",
            "rwy": {
                "EDDM26L": []
            },
            "body": [["DM049", "S210-"], ["DM050", "S210-"], ["MUN", "S250-"], "LAKOL", "ROTAX"],
            "exitPoints": {
                "ROTAX": []
            },
            "draw": [
                ["MUN", "LAKOL", "ROTAX"]
            ]
        },
        "ROTAX2W": {
            "icao": "ROTAX2W",
            "name": "Rotax Two Whiskey",
            "rwy": {
                "EDDM26L": []
            },
            "body": [["MSE", "S220-"], "^DM058", ["DM059", "S250-"], "MUN", "LAKOL", "ROTAX"],
            "exitPoints": {
                "ROTAX": []
            },
            "draw": [
                ["ROTAX"]
            ]
        },
        "ROTAX3E": {
            "icao": "ROTAX3E",
            "name": "Rotax Three Echo",
            "rwy": {
                "EDDM08R": []
            },
            "body": [["DM080", "S230-"], ["DM092", "S250-"], "DM467", "ROTAX"],
            "exitPoints": {
                "ROTAX": []
            },
            "draw": [
                ["DM080", "DM092", "DM467"],
                ["ROTAX"]
            ]
        },
        "ROTAX3Q": {
            "icao": "ROTAX3Q",
            "name": "Rotax Three Quebec",
            "rwy": {
                "EDDM08L": []
            },
            "body": [["DM071", "S230-"], ["DM093", "S250-"], "DM467", "ROTAX"],
            "exitPoints": {
                "ROTAX": []
            },
            "draw": [
                ["DM071", "DM093", "DM467", "ROTAX"]
            ]
        },
        "TULSI1N": {
            "icao": "TULSI1N",
            "name": "Tulsi One November",
            "rwy": {
                "EDDM26R": []
            },
            "body": [["DM067", "S210-"], "DM050", ["MUN", "S250-"], "MANAL", "TULSI"],
            "exitPoints": {
                "TULSI": []
            },
            "draw": [
                ["DM067", "DM050"],
                ["TULSI"]
            ]
        },
        "TULSI1Q": {
            "icao": "TULSI1Q",
            "name": "Tulsi One Quebec",
            "rwy": {
                "EDDM08L": []
            },
            "body": ["DM071", ["DM094", "S230-"], ["LAKOL", "S250-"], "MANAL", "TULSI"],
            "exitPoints": {
                "TULSI": []
            },
            "draw": [
                ["LAKOL", "MANAL", "TULSI"]
            ]
        },
        "TULSI2E": {
            "icao": "TULSI2E",
            "name": "Tulsi Two Echo",
            "rwy": {
                "EDDM08R": []
            },
            "body": ["DM081", ["ALONU", "S230-"], ["LAKOL", "S250-"], "MANAL", "TULSI"],
            "exitPoints": {
                "TULSI": []
            },
            "draw": [
                ["TULSI"]
            ]
        },
        "TULSI2W": {
            "icao": "TULSI2W",
            "name": "Tulsi Two Whiskey",
            "rwy": {
                "EDDM26L": []
            },
            "body": [["MSE", "S220-"], "^DM058", ["DM059", "S250-"], "MUN", "MANAL", "TULSI"],
            "exitPoints": {
                "TULSI": []
            },
            "draw": [
                ["MSE", "DM058", "DM059", "MUN"],
                ["TULSI"]
            ]
        },
        "TULSI5S": {
            "icao": "TULSI5S",
            "name": "Tulsi Five Sierra",
            "rwy": {
                "EDDM26L": []
            },
            "body": [["DM049", "S210-"], ["DM050", "S210-"], ["MUN", "S250-"], "MANAL", "TULSI"],
            "exitPoints": {
                "TULSI": []
            },
            "draw": [
                ["DM049", "DM050", "MUN", "MANAL"],
                ["TULSI"]
            ]
        },
        "TURBU5N": {
            "icao": "TURBU5N",
            "name": "Turbu Five November",
            "rwy": {
                "EDDM26R": []
            },
            "body": [["DM067", "S210-"], "DM050", ["MUN", "S250-"], "TURBU"],
            "exitPoints": {
                "TURBU": []
            },
            "draw": [
                ["TURBU"]
            ]
        },
        "TURBU6E": {
            "icao": "TURBU6E",
            "name": "Turbu Six Echo",
            "rwy": {
                "EDDM08R": []
            },
            "body": ["DM081", ["ALONU", "S230-"], ["LAKOL", "S250-"], "TURBU"],
            "exitPoints": {
                "TURBU": []
            },
            "draw": [
                ["TURBU"]
            ]
        },
        "TURBU6S": {
            "icao": "TURBU6S",
            "name": "Turbu Six Sierra",
            "rwy": {
                "EDDM26L": []
            },
            "body": [["DM049", "S210-"], ["DM050", "S210-"], ["MUN", "S250-"], "TURBU"],
            "exitPoints": {
                "TURBU": []
            },
            "draw": [
                ["MUN", "TURBU"]
            ]
        },
        "TURBU6W": {
            "icao": "TURBU6W",
            "name": "Turbu Six Whiskey",
            "rwy": {
                "EDDM26L": []
            },
            "body": [["MSE", "S220-"], "^DM058", ["DM059", "S250-"], "MUN", "TURBU"],
            "exitPoints": {
                "TURBU": []
            },
            "draw": [
                ["TURBU"]
            ]
        },
        "TURBU7Q": {
            "icao": "TURBU7Q",
            "name": "Turbu Seven Quebec",
            "rwy": {
                "EDDM08L": []
            },
            "body": ["DM071", ["DM094", "S230-"], ["LAKOL", "S250-"], "TURBU"],
            "exitPoints": {
                "TURBU": []
            },
            "draw": [
                ["LAKOL", "TURBU"]
            ]
        },
        "VAVOR2N": {
            "icao": "VAVOR2N",
            "name": "Vavor Two November",
            "rwy": {
                "EDDM26R": []
            },
            "body": [["DM067", "S210-"], "DM050", ["MUN", "S250-"], "LAKOL", "VAVOR"],
            "exitPoints": {
                "VAVOR": []
            },
            "draw": [
                ["VAVOR"]
            ]
        },
        "VAVOR2S": {
            "icao": "VAVOR2S",
            "name": "Vavor Two Sierra",
            "rwy": {
                "EDDM26L": []
            },
            "body": [["DM049", "S210-"], ["DM050", "S210-"], ["MUN", "S250-"], "LAKOL", "VAVOR"],
            "exitPoints": {
                "VAVOR": []
            },
            "draw": [
                ["LAKOL", "VAVOR"]
            ]
        },
        "VAVOR2W": {
            "icao": "VAVOR2W",
            "name": "Vavor Two Whiskey",
            "rwy": {
                "EDDM26L": []
            },
            "body": [["MSE", "S220-"], "^DM058", ["DM059", "S250-"], "MUN", "LAKOL", "VAVOR"],
            "exitPoints": {
                "VAVOR": []
            },
            "draw": [
                ["VAVOR"]
            ]
        },
        "VAVOR3E": {
            "icao": "VAVOR3E",
            "name": "Vavor Three Echo",
            "rwy": {
                "EDDM08R": []
            },
            "body": ["DM081", ["ALONU", "S230-"], "EBEVO", ["VAVOR", "S250-"]],
            "exitPoints": {
                "VAVOR": []
            },
            "draw": [
                ["ALONU", "EBEVO"],
                ["VAVOR"]
            ]
        },
        "VAVOR3Q": {
            "icao": "VAVOR3Q",
            "name": "Vavor Three Quebec",
            "rwy": {
                "EDDM08L": []
            },
            "body": ["DM071", ["DM094", "S230-"], "EBEVO", ["VAVOR", "S250-"]],
            "exitPoints": {
                "VAVOR": []
            },
            "draw": [
                ["DM094", "EBEVO", "VAVOR"]
            ]
        }
    },
    "stars": {
        "ABGAS3A": {
            "icao": "ABGAS3A",
            "name": "Abgas Three Alpha",
            "entryPoints": {
                "ABGAS": []
            },
            "body": ["ABGAS"],
            "rwy": {
                "EDDM08L": [["LURER", "A140-|S280-"], "LELTA", "@ROKIL", "MIQ"],
                "EDDM08R": [["LURER", "A140-|S280-"], "LELTA", "@ROKIL", "MIQ"],
                "EDDM26L": [["LURER", "A160-|S280-"], "LELTA", "@ROKIL", "MIQ"],
                "EDDM26R": [["LURER", "A160-|S280-"], "LELTA", "@ROKIL", "MIQ"]
            },
            "draw": [
                ["ABGAS", "LURER", "LELTA", "ROKIL", "MIQ"]
            ]
        },
        "AKANU3A": {
            "icao": "AKANU3A",
            "name": "Akanu Three Alpha",
            "entryPoints": {
                "AKANU": []
            },
            "body": [["AKANU", "A250-"], "LUPOX"],
            "rwy": {
                "EDDM08L": [["RENLO", "A130-|S280-"], "@ROKIL", "MIQ"],
                "EDDM08R": [["RENLO", "A130-|S280-"], "@ROKIL", "MIQ"],
                "EDDM26L": [["RENLO", "A150-|S280-"], "@ROKIL", "MIQ"],
                "EDDM26R": [["RENLO", "A150-|S280-"], "@ROKIL", "MIQ"]
            },
            "draw": [
                ["AKANU", "LUPOX", "RENLO", "ROKIL", "MIQ"]
            ]
        },
        "ANORA3A": {
            "icao": "ANORA3A",
            "name": "Anora Three Alpha",
            "entryPoints": {
                "ANORA": []
            },
            "body": [["ANORA", "A250-"], "XERUM"],
            "rwy": {
                "EDDM08L": [["BURAM", "A130-|S280-"], "@ROKIL", "MIQ"],
                "EDDM08R": [["BURAM", "A130-|S280-"], "@ROKIL", "MIQ"],
                "EDDM26L": [["BURAM", "A150-|S280-"], "@ROKIL", "MIQ"],
                "EDDM26R": [["BURAM", "A150-|S280-"], "@ROKIL", "MIQ"]
            },
            "draw": [
                ["ANORA", "XERUM", "BURAM", "ROKIL", "MIQ"]
            ]
        },
        "ARBAX3A": {
            "icao": "ARBAX3A",
            "name": "Arbax Three Alpha",
            "entryPoints": {
                "ARBAX": []
            },
            "body": ["ARBAX", "USEMI", "LITLI"],
            "rwy": {
                "EDDM08L": [["OSTES", "A150-|S280-"], "BINGU", "TUSTO", "@LANDU", "MIQ"],
                "EDDM08R": [["OSTES", "A150-|S280-"], "BINGU", "TUSTO", "@LANDU", "MIQ"],
                "EDDM26L": [["OSTES", "A110-|S280-"], "BINGU", "TUSTO", "@LANDU", "MIQ"],
                "EDDM26R": [["OSTES", "A110-|S280-"], "BINGU", "TUSTO", "@LANDU", "MIQ"]
            },
            "draw": [
                ["ARBAX", "USEMI", "LITLI", "OSTES", "BINGU", "TUSTO", "LANDU", "MIQ"]
            ]
        },
        "BAGMI4A": {
            "icao": "BAGMI4A",
            "name": "Bagmi Four Alpha",
            "entryPoints": {
                "BAGMI": []
            },
            "body": ["BAGMI", "ODUDA", "NETES", "UNKOM"],
            "rwy": {
                "EDDM08L": [["MITNU", "A150-|S280-"], "TUSTO", "@LANDU", "MIQ"],
                "EDDM08R": [["MITNU", "A150-|S280-"], "TUSTO", "@LANDU", "MIQ"],
                "EDDM26L": [["MITNU", "A110-|S280-"], "TUSTO", "@LANDU", "MIQ"],
                "EDDM26R": [["MITNU", "A110-|S280-"], "TUSTO", "@LANDU", "MIQ"]
            },
            "draw": [
                ["BAGMI", "ODUDA", "NETES", "UNKOM", "MITNU", "TUSTO", "LANDU", "MIQ"]
            ]
        },
        "BAMTA3A": {
            "icao": "BAMTA3A",
            "name": "Bamta Three Alpha",
            "entryPoints": {
                "BAMTA": []
            },
            "body": ["BAMTA"],
            "rwy": {
                "EDDM08L": [["ROSAB", "A150-|S280-"], "BINGU", "TUSTO", "@LANDU", "MIQ"],
                "EDDM08R": [["ROSAB", "A150-|S280-"], "BINGU", "TUSTO", "@LANDU", "MIQ"],
                "EDDM26L": [["ROSAB", "A110-|S280-"], "BINGU", "TUSTO", "@LANDU", "MIQ"],
                "EDDM26R": [["ROSAB", "A110-|S280-"], "BINGU", "TUSTO", "@LANDU", "MIQ"]
            },
            "draw": [
                ["BAMTA", "ROSAB", "BINGU", "TUSTO", "LANDU", "MIQ"]
            ]
        },
        "EXUSI3A": {
            "icao": "EXUSI3A",
            "name": "Exusi Three Alpha",
            "entryPoints": {
                "EXUSI": []
            },
            "body": ["EXUSI", "RDG", "GOMAX"],
            "rwy": {
                "EDDM08L": [["VESIX", "A150-|S280-"], "@LANDU", "MIQ"],
                "EDDM08R": [["VESIX", "A150-|S280-"], "@LANDU", "MIQ"],
                "EDDM26L": [["VESIX", "A110-|S280-"], "@LANDU", "MIQ"],
                "EDDM26R": [["VESIX", "A110-|S280-"], "@LANDU", "MIQ"]
            },
            "draw": [
                ["EXUSI", "RDG", "GOMAX", "VESIX", "LANDU", "MIQ"]
            ]
        },
        "GESLU1A": {
            "icao": "GESLU1A",
            "name": "Geslu One Alpha",
            "entryPoints": {
                "GESLU": []
            },
            "body": [["GESLU", "A250-"]],
            "rwy": {
                "EDDM08L": [["LURER", "A140-|S280-"], "LELTA", "@ROKIL", "MIQ"],
                "EDDM08R": [["LURER", "A140-|S280-"], "LELTA", "@ROKIL", "MIQ"],
                "EDDM26L": [["LURER", "A160-|S280-"], "LELTA", "@ROKIL", "MIQ"],
                "EDDM26R": [["LURER", "A160-|S280-"], "LELTA", "@ROKIL", "MIQ"]
            },
            "draw": [
                ["GESLU", "LURER", "LELTA", "ROKIL", "MIQ"]
            ]
        },
        "IRBIR4A": {
            "icao": "IRBIR4A",
            "name": "Irbir Four Alpha",
            "entryPoints": {
                "IRBIR": []
            },
            "body": ["IRBIR", "NINUR"],
            "rwy": {
                "EDDM08L": [["ANDEC", "A130-|S280-"], "@BETOS", "MUN"],
                "EDDM08R": [["ANDEC", "A130-|S280-"], "@BETOS", "MUN"],
                "EDDM26L": [["ANDEC", "A150-|S280-"], "@BETOS", "MUN"],
                "EDDM26R": [["ANDEC", "A150-|S280-"], "@BETOS", "MUN"]
            },
            "draw": [
                ["IRBIR", "NINUR", "ANDEC", "BETOS", "MUN"]
            ]
        },
        "KOGOL3A": {
            "icao": "KOGOL3A",
            "name": "Kogol Three Alpha",
            "entryPoints": {
                "KOGOL": []
            },
            "body": ["KOGOL"],
            "rwy": {
                "EDDM08L": [["ANDEC", "A130-|S280-"], "@BETOS", "MUN"],
                "EDDM08R": [["ANDEC", "A130-|S280-"], "@BETOS", "MUN"],
                "EDDM26L": [["ANDEC", "A150-|S280-"], "@BETOS", "MUN"],
                "EDDM26R": [["ANDEC", "A150-|S280-"], "@BETOS", "MUN"]
            },
            "draw": [
                ["KOGOL", "ANDEC", "BETOS", "MUN"]
            ]
        },
        "KUNOD3A": {
            "icao": "KUNOD3A",
            "name": "Kunod Three Alpha",
            "entryPoints": {
                "KUNOD": []
            },
            "body": [["KUNOD", "A250-"]],
            "rwy": {
                "EDDM08L": [["LURER", "A140-|S280-"], "LELTA", "@ROKIL", "MIQ"],
                "EDDM08R": [["LURER", "A140-|S280-"], "LELTA", "@ROKIL", "MIQ"],
                "EDDM26L": [["LURER", "A160-|S280-"], "LELTA", "@ROKIL", "MIQ"],
                "EDDM26R": [["LURER", "A160-|S280-"], "LELTA", "@ROKIL", "MIQ"]
            },
            "draw": [
                ["KUNOD", "LURER", "LELTA", "ROKIL", "MIQ"]
            ]
        },
        "MERSI3A": {
            "icao": "MERSI3A",
            "name": "Mersi Three Alpha",
            "entryPoints": {
                "MERSI": []
            },
            "body": ["MERSI"],
            "rwy": {
                "EDDM08L": ["@BETOS", "MUN"],
                "EDDM08R": ["@BETOS", "MUN"],
                "EDDM26L": ["@BETOS", "MUN"],
                "EDDM26R": ["@BETOS", "MUN"]
            },
            "draw": [
                ["MERSI", "BETOS", "MUN"]
            ]
        },
        "NAPSA2A": {
            "icao": "NAPSA2A",
            "name": "Napsa Two Alpha",
            "entryPoints": {
                "NAPSA": []
            },
            "body": [["NAPSA", "A110-"], "MUN"],
            "rwy": {
                "EDDM08L": [],
                "EDDM08R": [],
                "EDDM26L": [],
                "EDDM26R": []
            },
            "draw": [
                ["NAPSA", "MUN"]
            ]
        },
        "OBAGA4A": {
            "icao": "OBAGA4A",
            "name": "Obaga Four Alpha",
            "entryPoints": {
                "OBAGA": []
            },
            "body": ["OBAGA", "NINUR"],
            "rwy": {
                "EDDM08L": [["ANDEC", "A130-|S280-"], "@BETOS", "MUN"],
                "EDDM08R": [["ANDEC", "A130-|S280-"], "@BETOS", "MUN"],
                "EDDM26L": [["ANDEC", "A150-|S280-"], "@BETOS", "MUN"],
                "EDDM26R": [["ANDEC", "A150-|S280-"], "@BETOS", "MUN"]
            },
            "draw": [
                ["OBAGA", "NINUR", "ANDEC", "BETOS", "MUN"]
            ]
        },
        "OSDER3A": {
            "icao": "OSDER3A",
            "name": "Osder Three Alpha",
            "entryPoints": {
                "OSDER": []
            },
            "body": ["OSDER"],
            "rwy": {
                "EDDM08L": [["DISUN", "A120-|S280-"], "@BETOS", "MUN"],
                "EDDM08R": [["DISUN", "A120-|S280-"], "@BETOS", "MUN"],
                "EDDM26L": [["DISUN", "A160-|S280-"], "@BETOS", "MUN"],
                "EDDM26R": [["DISUN", "A160-|S280-"], "@BETOS", "MUN"]
            },
            "draw": [
                ["OSDER", "DISUN", "BETOS", "MUN"]
            ]
        },
        "PELOG3A": {
            "icao": "PELOG3A",
            "name": "Pelog Three Alpha",
            "entryPoints": {
                "PELOG": []
            },
            "body": [["PELOG", "A250-"]],
            "rwy": {
                "EDDM08L": [["LURER", "A140-|S280-"], "LELTA", "@ROKIL", "MIQ"],
                "EDDM08R": [["LURER", "A140-|S280-"], "LELTA", "@ROKIL", "MIQ"],
                "EDDM26L": [["LURER", "A160-|S280-"], "LELTA", "@ROKIL", "MIQ"],
                "EDDM26R": [["LURER", "A160-|S280-"], "LELTA", "@ROKIL", "MIQ"]
            },
            "draw": [
                ["PELOG", "LURER", "LELTA", "ROKIL", "MIQ"]
            ]
        },
        "RIXED3A": {
            "icao": "RIXED3A",
            "name": "Rixed Three Alpha",
            "entryPoints": {
                "RIXED": []
            },
            "body": [["RIXED", "A250-"], "DODIL", "REDVO"],
            "rwy": {
                "EDDM08L": [["RIDAR", "A130-|S280-"], "LELTA", "@ROKIL", "MIQ"],
                "EDDM08R": [["RIDAR", "A130-|S280-"], "LELTA", "@ROKIL", "MIQ"],
                "EDDM26L": [["RIDAR", "A150-|S280-"], "LELTA", "@ROKIL", "MIQ"],
                "EDDM26R": [["RIDAR", "A150-|S280-"], "LELTA", "@ROKIL", "MIQ"]
            },
            "draw": [
                ["RIXED", "DODIL", "REDVO", "RIDAR", "LELTA", "ROKIL", "MIQ"]
            ]
        },
        "ELMOX1C": {
            "icao": "ELMOX1C",
            "name": "Elmox One Charlie",
            "entryPoints": {
                "ELMOX": []
            },
            "body": [["ELMOX", "A320+|A370-"], ["PIGAB", "A270+|A310-"], "DKB", ["LEVBU", "A250+|A270-"], ["ANORA", "A220+|A260-"], "XERUM", ["BURAM", "A160+|A190-|S280-"], "ROKIL", ["DM421", "A170-|S240-"], "DM422", ["DM423", "A110+|S230-"], "DM424", ["DM425", "A90|S220-"], "DM426", "DM427", "DM428", "DM429", "#080"],
            "rwy": {
                "EDDM26R": []
            },
            "draw": [
                ["ELMOX", "PIGAB", "DKB", "LEVBU", "ANORA", "XERUM", "BURAM", "ROKIL", "DM421", "DM422", "DM423", "DM424", "DM425", "DM426", "DM427", "DM428", "DM429"]
            ]
        },
        "LEVBU1C": {
            "icao": "LEVBU1C",
            "name": "Levbu One Charlie",
            "entryPoints": {
                "LEVBU": []
            },
            "body": [["LEVBU", "A250+|A270-"], ["ANORA", "A220+|A260-"], "XERUM", ["BURAM", "A160+|A190-|S280-"], "ROKIL", ["DM421", "A170-|S240-"], "DM422", ["DM423", "A110+|S230-"], "DM424", ["DM425", "A90|S220-"], "DM426", "DM427", "DM428", "DM429", "#080"],
            "rwy": {
                "EDDM26R": []
            },
            "draw": [
                ["LEVBU", "ANORA", "XERUM", "BURAM", "ROKIL", "DM421", "DM422", "DM423", "DM424", "DM425", "DM426", "DM427", "DM428", "DM429"]
            ]
        },
        "LULAR1C": {
            "icao": "LULAR1C",
            "name": "Lular One Charlie",
            "entryPoints": {
                "LULAR": []
            },
            "body": [["LULAR", "A230+|A270-"], "EXUSI", "RDG", "GOMAX", ["VESIX", "A160+|A190-|S280-"], "LANDU", ["DM428", "A170-|S250-"], "DM427", ["DM426", "A110+|S230-"], "DM425", ["DM424", "A90|S220-"], "DM423", "DM422", "DM421", "DM420", "#261"],
            "rwy": {
                "EDDM08L": []
            },
            "draw": [
                ["LULAR", "EXUSI", "RDG", "GOMAX", "VESIX", "LANDU", "DM428", "DM427", "DM426", "DM425", "DM424", "DM423", "DM422", "DM421", "DM420"]
            ]
        },
        "NIRGO1C": {
            "icao": "NIRGO1C",
            "name": "Nirgo One Charlie",
            "entryPoints": {
                "NIRGO": []
            },
            "body": [["NIRGO", "A250+|A290-"], "ARBAX", "USEMI", "LITLI", "OSTES", ["BINGU", "A160+|A190-|S280-"], ["DM428", "A170-|S250-"], "DM427", ["DM426", "A110+|S230-"], "DM425", ["DM424", "A90|S220-"], "DM423", "DM422", "DM421", "DM420", "#261"],
            "rwy": {
                "EDDM08L": []
            },
            "draw": [
                ["NIRGO", "ARBAX", "USEMI", "LITLI", "OSTES", "BINGU", "DM428", "DM427", "DM426", "DM425", "DM424", "DM423", "DM422", "DM421", "DM420"]
            ]
        },
        "VESUB1C": {
            "icao": "VESUB1C",
            "name": "Vesub One Charlie",
            "entryPoints": {
                "VESUB": []
            },
            "body": [["VESUB", "A250+|A290-"], "BAGMI", "ODUDA", "NETES", "UNKOM", ["MITNU", "A160+|A190-|S280-"], "TUSTO", ["DM428", "A170-|S250-"], "DM427", ["DM426", "A110+|S230-"], "DM425", ["DM424", "A90|S220-"], "DM423", "DM422", "DM421", "DM420", "#261"],
            "rwy": {
                "EDDM08L": []
            },
            "draw": [
                ["VESUB", "BAGMI", "ODUDA", "NETES", "UNKOM", "MITNU", "TUSTO", "DM428", "DM427", "DM426", "DM425", "DM424", "DM423", "DM422", "DM421", "DM420"]
            ]
        },
        "BETOS08": {
            "icao": "BETOS08",
            "name": "Betos Zero Eight",
            "entryPoints": {
                "BETOS": []
            },
            "body": ["BETOS", "DM472", "DM473", "DM474", "DM475", "DM476", "DM457", "DM456", "DM455", "DM454", ["DM453", "A80+"], "DM452", "DM451", "DM450", "#261"],
            "rwy": {
                "EDDM08R": []
            },
            "draw": [
                ["BETOS", "DM472", "DM473", "DM474", "DM475", "DM476", "DM457", "DM456", "DM455", "DM454", "DM453", "DM452", "DM451", "DM450"]
            ]
        },
        "BETOS26": {
            "icao": "BETOS26",
            "name": "Betos Two Six",
            "entryPoints": {
                "BETOS": []
            },
            "body": ["BETOS", "DM452", "DM453", "DM454", ["DM455", "A80+"], "DM456", "DM457", "DM458", "DM459", "#081"],
            "rwy": {
                "EDDM26L": []
            },
            "draw": [
                ["BETOS", "DM452", "DM453", "DM454", "DM455", "DM456", "DM457", "DM458", "DM459"]
            ]
        },
        "LANDU08": {
            "icao": "LANDU08",
            "name": "Landu Zero Eight",
            "entryPoints": {
                "LANDU": []
            },
            "body": ["LANDU", "DM428", "DM427", "DM426", "DM425", "DM424", ["DM423", "A80+"], "DM422", "DM421", "DM420", "#261"],
            "rwy": {
                "EDDM08L": []
            },
            "draw": [
                ["LANDU", "DM428", "DM427", "DM426", "DM425", "DM424", "DM423", "DM422", "DM421", "DM420"]
            ]
        },
        "LANDU26": {
            "icao": "LANDU26",
            "name": "Landu Two Six",
            "entryPoints": {
                "LANDU": []
            },
            "body": ["LANDU", "DM412", "DM411", "DM422", "DM423", "DM424", ["DM425", "A80-"], "DM426", "DM427", "DM428", "DM429", "#080"],
            "rwy": {
                "EDDM26R": []
            },
            "draw": [
                ["LANDU", "DM412", "DM411", "DM422", "DM423", "DM424", "DM425", "DM426", "DM427", "DM428", "DM429"]
            ]
        },
        "NAPSA08": {
            "icao": "NAPSA08",
            "name": "Napsa Zero Eight",
            "entryPoints": {
                "NAPSA": []
            },
            "body": ["NAPSA", "DM458", "DM457", "DM456", "DM455", "DM454", ["DM453", "A80+"], "DM452", "DM451", "DM450", "#261"],
            "rwy": {
                "EDDM08R": []
            },
            "draw": [
                ["NAPSA", "DM458", "DM457", "DM456", "DM455", "DM454", "DM453", "DM452", "DM451", "DM450"]
            ]
        },
        "NAPSA26": {
            "icao": "NAPSA26",
            "name": "Napsa Two Six",
            "entryPoints": {
                "NAPSA": []
            },
            "body": ["NAPSA", "DM467", "DM466", "DM465", "DM464", "DM463", "DM452", "DM453", "DM454", ["DM455", "A80+"], "DM456", "DM457", "DM458", "DM459", "#081"],
            "rwy": {
                "EDDM26L": []
            },
            "draw": [
                ["NAPSA", "DM467", "DM466", "DM465", "DM464", "DM463", "DM452", "DM453", "DM454", "DM455", "DM456", "DM457", "DM458", "DM459"]
            ]
        },
        "ROKIL08": {
            "icao": "ROKIL08",
            "name": "Rokil Zero Eight",
            "entryPoints": {
                "ROKIL": []
            },
            "body": ["ROKIL", "DM411", "DM412", "DM427", "DM426", "DM425", "DM424", ["DM423", "A80+"], "DM422", "DM421", "DM420", "#261"],
            "rwy": {
                "EDDM08L": []
            },
            "draw": [
                ["ROKIL", "DM411", "DM412", "DM427", "DM426", "DM425", "DM424", "DM423", "DM422", "DM421", "DM420"]
            ]
        },
        "ROKIL26": {
            "icao": "ROKIL26",
            "name": "Rokil Two Six",
            "entryPoints": {
                "ROKIL": []
            },
            "body": ["ROKIL", "DM421", "DM422", "DM423", "DM424", ["DM425", "A80-"], "DM426", "DM427", "DM428", "DM429", "#080"],
            "rwy": {
                "EDDM26R": []
            },
            "draw": [
                ["ROKIL", "DM421", "DM422", "DM423", "DM424", "DM425", "DM426", "DM427", "DM428", "DM429"]
            ]
        }
    },
    "spawnPatterns": [

    ],
    "maps": {
        "base": []
    }
}<|MERGE_RESOLUTION|>--- conflicted
+++ resolved
@@ -11,18 +11,12 @@
     "ctr_radius": 80,
     "ctr_ceiling": 10000,
     "initial_alt": 7000,
-<<<<<<< HEAD
-    "position": ["N48d21m13.62", "E011d47m09.91", "1487ft"],
-    "rr_radius_nm": 5.0,
-    "rr_center": ["N48d21m13.62", "E011d47m09.91"],
-=======
     "position": ["N48.353803", "E11.786100", "1487.0ft"],
     "rangeRings": {
         "enabled": true,
         "center": [48.353803, 11.786100],
         "radius_nm": 5.0
     },
->>>>>>> 39b760db
     "has_terrain": false,
     "wind": {
         "angle": 270,
