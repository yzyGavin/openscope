--- conflicted
+++ resolved
@@ -1247,13 +1247,6 @@
     createStrip:function() {
       this.html = $("<li class='strip'></li>");
 
-<<<<<<< HEAD
-      // var scrollPos = $("#strips")[0].scrollHeight - $("#strips").scrollTop();
-      var scrollPos = $("#strips").scrollTop();
-      $("#strips").prepend(this.html);
-      $("#strips").scrollTop(scrollPos + 45);  // shift scroll down one strip's height
-
-=======
       // Top Line Data
       this.html.append("<span class='callsign'>" + this.getCallsign() + "</span>");
       this.html.append("<span class='heading'>???</span>");
@@ -1272,7 +1265,6 @@
 
       // Strip Interactivity Functions
       this.html.find(".strip").prop("title", this.fms.fp.route.join(' '));  // show fp route on hover
->>>>>>> 25547b9d
       this.html.click(this, function(e) {
         input_select(e.data.getCallsign());
       });
@@ -1282,8 +1274,10 @@
         prop.canvas.dirty = true;
       });
 
-      // Append the strip to the html
-      $("#strips").append(this.html);
+      // Add the strip to the html
+      var scrollPos = $("#strips").scrollTop();
+      $("#strips").prepend(this.html);
+      $("#strips").scrollTop(scrollPos + 45);  // shift scroll down one strip's height
 
       // Determine whether or not to show the strip in our bay
       if (this.category == "arrival") this.html.hide(0);
