# 6.8.0 (December 1, 2018)
### New Features
- [#898](https://github.com/openscope/openscope/issues/898) - Add command to exit holding pattern
- [#1003](https://github.com/openscope/openscope/issues/1003) - Add assigned runway to the aircrafts' strips
- [#945](https://github.com/openscope/openscope/issues/945) - Add an information panel with data about wind and elevation





### Bugfixes
<<<<<<< HEAD
- [#1147](https://github.com/openscope/openscope/issues/1147) - Fix Callsigns in tutorial should update when switching airports
=======
- [#155](https://github.com/openscope/openscope/issues/155) - Accept entrail property in spawnPatternModel
>>>>>>> 06b5261e





### Enhancements & Refactors
- [#159](https://github.com/openscope/openscope/issues/159) - Add in-game link to github repo
- [#883](https://github.com/openscope/openscope/issues/883) - Light tailwind landings wrongfully causing penalty





# 6.7.0 (November 1, 2018)
### New Features
- [#1033](https://github.com/openscope/openscope/issues/1033) - Add support for overflights
- [#793](https://github.com/openscope/openscope/issues/793) - Add AIRAC airport file key and system command
- [#1017](https://github.com/openscope/openscope/issues/1017) - Add more GA aircraft

### Bugfixes
- [#1099](https://github.com/openscope/openscope/issues/1099) - Fix wrong B747 entry in Turkish Airlines file
- [#1104](https://github.com/openscope/openscope/issues/1104) - Fix console warnings for removing StripViewModel which doesn't exist
- [#1103](https://github.com/openscope/openscope/issues/1103) - Fix pressing ESC doesn't fully clear the command bar
- [#1149](https://github.com/openscope/openscope/issues/1149) - Ensure all flight strips are removed when switching to another airport
- [#1152](https://github.com/openscope/openscope/issues/1152) - Fix GameClockView crashes sim in Firefox

### Enhancements & Refactors
- [#1108](https://github.com/openscope/openscope/issues/1108) - Overhaul of KLAS
- [#794](https://github.com/openscope/openscope/issues/794) - Bring KMIA back into compliance with the airport specs
- [1123](https://github.com/openscope/openscope/issues/1123) - Make runway mandatory in "taxi" command
- [#1112](https://github.com/openscope/openscope/issues/1112) - Cleanup of eslint errors and warnings
- [#1138](https://github.com/openscope/openscope/issues/1138) - Remove contributors block from package.json
- [#696](https://github.com/openscope/openscope/issues/696) - Default canvas theme no longer hardcoded in CanvasController
- [#1144](https://github.com/openscope/openscope/issues/1144) - Move calculateSpawnHeading to SpawnPattenModel
- [#1142](https://github.com/openscope/openscope/pull/1142) - Update documentation for taxi command
- [#966](https://github.com/openscope/openscope/pull/966) - Improve terrain generation documentation
- [#1133](https://github.com/openscope/openscope/issues/1133) - Improve InputController class


# 6.6.0 (October 1, 2018)
### New Features
- [#989](https://github.com/openscope/openscope/issues/989) - Add in Austin Bergstrom International Airport
- [#1090](https://github.com/openscope/openscope/issues/1090) - Add Tecnam P92 Aircraft

### Bugfixes
- [#1086](https://github.com/openscope/openscope/issues/1086) - Update P28A Climb rate fm 2000ft/m to 700ft/m
- [#1034](https://github.com/openscope/openscope/issues/1034) - Fix waypoint time-to-turn calculations to ensure smooth turns
- [#935](https://github.com/openscope/openscope/issues/935) - Prevent aircraft from skipping fixes that require tight turns
- [#870](https://github.com/openscope/openscope/issues/870) - Fix unusable runway bug after changing one aircraft's departure runway
- [#1101](https://github.com/openscope/openscope/issues/1101) - Fix console error caused by vector waypoints

### Enhancements & Refactors
- [1077](https://github.com/openscope/openscope/issues/1077) - Update flight strips view by separating arrival and departure strips
- [#1074](https://github.com/openscope/openscope/issues/1074) - Update link to "aircraft separation rules" in scoring.md
- [#111](https://github.com/openscope/openscope/issues/111) - Draw STARs on scope like we do with SIDs


# 6.5.0 (September 1, 2018)
### New Features
- [#206](https://github.com/openscope/openscope/issues/206) - Add Bucharest Henri Coandǎ International Airport (LROP)

### Bugfixes
- [#994](https://github.com/openscope/openscope/issues/994) - fix "Aircraft vectored off ILS maintain over-precise altitude"
- [#1048](https://github.com/openscope/openscope/issues/1048) - fix "Aircrafts do not land after ILS clearance" because runway is not part of their STAR
- [#1044](https://github.com/openscope/openscope/issues/1044) - fix aircrafts drift off ILS localizer during final approach causing "strange behaviour after landing"
- [#1047](https://github.com/openscope/openscope/issues/1047) - fix "Flight number 5000 pronounced incorrectly"
- [#993](https://github.com/openscope/openscope/issues/993) - fix Arrivals exiting and reentering airspace causes error about missing strip
- [#724](https://github.com/openscope/openscope/issues/724) - fix settings modal doesn't add active class to control icon
- [#421](https://github.com/openscope/openscope/issues/421) - Add missing keys to spawnPatternModelJsonValidator
- [#836](https://github.com/openscope/openscope/issues/836) - Fix "hold in STAR procedure isn't working"

### Enhancements & Refactors
- [#933](https://github.com/openscope/openscope/issues/933) - Revival of Istanbul Atatürk Airport (LTBA)
- [#1053](https://github.com/openscope/openscope/issues/1053) Add optional altitude argument for 'descend via STAR' command
- [#1071](https://github.com/openscope/openscope/issues/1071) Add optional altitude argument for 'climb via SID' command


# 6.4.0 (August 1, 2018)
### New Features
- [#403](https://github.com/openscope/openscope/issues/403) - Add Flughafen Düsseldorf (Düsseldorf Airport, EDDL)

### Bugfixes
- [#1018](https://github.com/openscope/openscope/issues/1018) - Fix "leaving airspace without proper clearance" bug at KSEA
- [#915](https://github.com/openscope/openscope/issues/915) - Change passing/diverging separation logic to use assigned heading, not ground track heading
- [#38](https://github.com/openscope/openscope/issues/38) - Fix issues with localizer interception
    - prevents aircraft from spinning in circles (in most cases we're seeing)
    - ensures descents below assigned altitude do not begin until established on the localizer
    - penalizes localizer interception above glideslope
    - triggers go-arounds at final approach fix if not established on both localizer and glideslope
- [#1030](https://github.com/openscope/openscope/issues/1030) - Fix background color of options menu dropdowns

### Enhancements & Refactors
- [#1005](https://github.com/openscope/openscope/issues/1005) - Minor updates to KRDU
- [#1023](https://github.com/openscope/openscope/issues/1023) - Standardize `openScope` capitalization
- [#949](https://github.com/openscope/openscope/issues/949) - Keep video map clearly visible at all zoom levels
- [#1000](https://github.com/openscope/openscope/issues/1000) - Increase max width of airport selection dialog to permit longer airport names


# 6.3.0 (July 1, 2018)
### New Features
- [#272](https://github.com/openscope/openscope/issues/272) - Add Cincinnati/Northern Kentucky International Airport (KCVG)

### Bugfixes
- [#1008](https://github.com/openscope/openscope/issues/1008) - Correct airline files using old callsign format

### Enhancements & Refactors
- [#938](https://github.com/openscope/openscope/issues/938) - Overhaul of OMDB
- [#94](https://github.com/openscope/openscope/issues/94) - Adds @openscope/validator package with supporting npm script


# 6.2.0 (June 10, 2018)
### New Features
- [#893](https://github.com/openscope/openscope/issues/893) - Add Prague Václav Havel Airport (LKPR)
- [#444](https://github.com/openscope/openscope/issues/444) - Adds option button to toggle video map display
- [#884](https://github.com/openscope/openscope/issues/884) - Add airline files for non-US registration callsigns

### Bugfixes
- [#968](https://github.com/openscope/openscope/issues/968) - Fixed N-numbered GA aircraft having callsign "default" if voice is on
- [#907](https://github.com/openscope/openscope/issues/907) - Updates `SpawnPatternModel` to handle integer or float values for `#rate`
- [#996](https://github.com/openscope/openscope/issues/996) - Add airport guide directory entry for LKPR

### Enhancements & Refactors
- [#956](https://github.com/openscope/openscope/issues/956) - Updated 'descend via STAR' documentation to change mentioning SID to STAR
- [#782](https://github.com/openscope/openscope/issues/782) - Overhaul of KATL
- [#961](https://github.com/openscope/openscope/issues/961) - Updated climb and descent rates using Eurocontrol data
- [#874](https://github.com/openscope/openscope/issues/874) - Continue and clean up following FMS / Route refactor
- [#982](https://github.com/openscope/openscope/issues/982) - Remove empty .gitkeep file
- [#916](https://github.com/openscope/openscope/issues/916) - Consolidates aircraft removal logics, renames AircraftModel#inside_ctr -> AircraftModel#isControllable, simplifies aircraft update logic in AircraftController
- [#972](https://github.com/openscope/openscope/issues/972) - Updated airline fleets to newest data


# 6.1.2 (May 2, 2018)
### Hotfix
- [#953](https://github.com/openscope/openscope/issues/953) - Fix aircraft not descending into airspace when airspace ceiling is below STAR bottom altitude


# 6.1.1 (May 1, 2018)
### Hotfix
- [#950](https://github.com/openscope/openscope/issues/950) - Fix left turn command `t l ###`


# 6.1.0 (May 1, 2018)
### New Features
- [#818](https://github.com/openscope/openscope/issues/818) - Allows selection of only aircraft within controlled airspace
- [#838](https://github.com/openscope/openscope/issues/838) - Add Zürich Airport (LSZH)
- [#24](https://github.com/openscope/openscope/issues/24) - Add command to inform arrivals of assigned landing runway

### Bugfixes
- [#918](https://github.com/openscope/openscope/issues/918) - Fix failed load by verifying "last airport" in loadList before attempting to use it
- [#939](https://github.com/openscope/openscope/issues/939) - Fix airline fleet detection logic that was erroring during spawn of properly declared patterns
- [#899](https://github.com/openscope/openscope/issues/899) - Fix improper merging of routes when divergent waypoint is not in the middle of the leg
- [#940](https://github.com/openscope/openscope/issues/940) - Fixes British Airways fleets; re-adds 'short' fleet and removes historic fleet
- [#947](https://github.com/openscope/openscope/issues/947) - Fix lack of red response for 'land' and update documentation

### Enhancements & Refactors
- [#910](https://github.com/openscope/openscope/issues/910) - Reactivate KBOS and KSTL
- [#856](https://github.com/openscope/openscope/issues/856) - Overhaul of Doha Hamad International Airport (OTHH)
- [#246](https://github.com/openscope/openscope/issues/246) - Overhaul OMAA (Abu Dhabi)
- [#908](https://github.com/openscope/openscope/issues/908) - Minor updates to KSEA
- [#928](https://github.com/openscope/openscope/issues/928) - Minor updates to KPDX
- [#923](https://github.com/openscope/openscope/issues/923) - Overhaul of KABQ
- [#931](https://github.com/openscope/openscope/issues/931) - Minor updates to KDCA
- [#241](https://github.com/openscope/openscope/issues/241) - Overhaul of London Luton Airport (England, United Kingdom)
- [#927](https://github.com/openscope/openscope/issues/927) - Fix climb rates for CRJs
- [#677](https://github.com/openscope/openscope/issues/677) - Add test which ensures all airport JSONs contain valid JSON data (helpful for airport developers)


# 6.0.0 (March 1, 2018)
### Major
- [#809](https://github.com/openscope/openscope/issues/809) - Major reconfiguration of FMS and navigation-related components of the sim

### New Features
- [#108](https://github.com/openscope/openscope/issues/108) - Add Ottawa Macdonald–Cartier International Airport (Canada)
- [#265](https://github.com/openscope/openscope/issues/265) - Add Leeds Bradford Airport (England, United Kingdom)
- [#816](https://github.com/openscope/openscope/issues/816) - Add Kansas City Int'l (KMCI)
- [#819](https://github.com/openscope/openscope/issues/819) - Add Raleigh-Durham Int'l (KRDU)
- [#785](https://github.com/openscope/openscope/issues/785) - Add Pittsburgh International Airport (KPIT)
- [#106](https://github.com/openscope/openscope/issues/106) - Add Halifax Stanfield International Airport (CYHZ)

### Bugfixes
- [#864](https://github.com/openscope/openscope/issues/864) - Resolve console.warning() is not a function (when drawing SIDs), by removing the -ing
- [#879](https://github.com/openscope/openscope/issues/879) - Restore functionality of non-procedural descents to airspace ceiling
- [#895](https://github.com/openscope/openscope/issues/895) - Ensure number-type variables defined in spawn patterns are cast to numbers if provided as strings

### Enhancements & Refactors
- [#840](https://github.com/openscope/openscope/issues/840) - Updates documentation on airport file standards
- [#655](https://github.com/openscope/openscope/issues/655) - Set new standards for airport difficulty levels
- [#529](http://github.com/openscope/openscope/issues/529) - Convert `NavigationLibrary` to a singleton
- [#881](http://github.com/openscope/openscope/issues/881) - Remove nonfunctional airports from load list broken by feature/809
- [#216](https://github.com/openscope/openscope/issues/216) - Overhaul of Ronald Reagan Washington National Airport (DC, USA)
- [#854](https://github.com/openscope/openscope/issues/854) - Overhaul of Manchester International Airport (England, United Kingdom
- [#866](https://github.com/openscope/openscope/issues/866) - Customisation of callsign formats
- [#199](https://github.com/openscope/openscope/issues/199) - Overhaul of Frankfurt Am Main International Airport (Germany)
- [#842](https://github.com/openscope/openscope/issues/842) - Updates KBOS to AIRAC 1802
- [#844](https://github.com/openscope/openscope/issues/844) - Updates KSTL to AIRAC 1802
- [#851](https://github.com/openscope/openscope/issues/851) - Updates KPDX to AIRAC 1802
- [#837](https://github.com/openscope/openscope/issues/837) - Refactors `StripView` classes to not use `$.show()` and `$.hide()`
    - updates css to use `flexbox` instead of the clever `translateY()` tricks.
    - [#885](https://github.com/openscope/openscope/issues/885) - Removes loading indicator and simplifies `LoadingView`
- [#796](https://github.com/openscope/openscope/issues/796) - Updates ENGM (Oslo Airport, Norway)
- [#723](https://github.com/openscope/openscope/issues/723) - Add contribution guidelines document


# 5.7.0 (December 1, 2017)
### Bugfixes
- [#831](https://github.com/openscope/openscope/issues/831) - Add empty video maps to WIP airports to keep them from crashing

### Enhancements & Refactors
- [#823](https://github.com/openscope/openscope/issues/823) - Add restricted and prohibited areas to KSEA
- [#825](https://github.com/openscope/openscope/issues/825) - Updates KSTL to AIRAC 1712
- [#821](https://github.com/openscope/openscope/issues/821) - Updates KDTW to AIRAC 1712
- [#829](https://github.com/openscope/openscope/issues/829) - Updates EDDH (Hamburg Airport, Germnay)
- [#833](https://github.com/openscope/openscope/issues/833) - Updates documentation on airport format
- [#485](https://github.com/openscope/openscope/issues/485) - Updates KLAS (McCarran International Airport, NV)
- [#801](https://github.com/openscope/openscope/issues/801) & [#802](https://github.com/openscope/openscope/issues/802) - Removed Monarch Airlines and Airberlin


# 5.6.1 (November 1, 2017)
### Hotfix
- [#814](https://github.com/openscope/openscope/issues/814) - Fix severe canvas bug for airports with runways that don't draw extended centerlines


# 5.6.0 (November 1, 2017)
### New Features
- [#647](https://github.com/openscope/openscope/issues/647) - Add Tampa Intl. (KTPA)
- [#107](https://github.com/openscope/openscope/issues/107) - Add Theodore Francis Green Memorial State Airport (Providence, US)
- [#559](https://github.com/openscope/openscope/issues/559) - New Airport: KDTW (Detroit Metropolitan Wayne County Airport, MI)
- [#236](https://github.com/openscope/openscope/issues/236) - Splits canvas into STATIC and DYNAMIC canvases, only drawing updates when there are updates to draw.
    - Moves CanvasController arrow functions to bound class methods

### Bugfixes
- [#667](https://github.com/openscope/openscope/issues/667) - Fix bug where aircraft cleared twice for ILS won't join glideslope
- [#567](https://github.com/openscope/openscope/issues/567) - Fix bug of aircraft descending via STAR to '0' altitude
- [#787](https://github.com/openscope/openscope/issues/787) - `sid` command no longer sets the aircraft's destination property
- [#812](https://github.com/openscope/openscope/issues/812) - Ensure aircraft future path is drawn only when directed by settings menu

### Enhancements & Refactors
- [#755](https://github.com/openscope/openscope/issues/755) - Deprecated the `rate` command
- [#80](https://github.com/openscope/openscope/issues/80) - Add git strategy flow chart to documentation
- [#662](https://github.com/openscope/openscope/issues/662) - Force arrivals with non-altitude-restricted STARs/routes descend at least to ceiling of controlled airspace
- [#725](https://github.com/openscope/openscope/issues/725) - Consolidate GameController timing elements into TimeKeeper
- [#764](https://github.com/openscope/openscope/issues/764) - Fix links in airport guide documentation
- [#768](https://github.com/openscope/openscope/issues/768) - Fix mistake in version number
- [#768](https://github.com/openscope/openscope/issues/768) - Minor renaming of holding related methods in FMS
- [#427](https://github.com/openscope/openscope/issues/427) - Updates KSFO (San Francisco International Airport, CA)
- [#773](https://github.com/openscope/openscope/issues/773) - Updates KABQ to AIRAC 1711
- [#775](https://github.com/openscope/openscope/issues/775) - Updates KSEA to AIRAC 1711
- [#777](https://github.com/openscope/openscope/issues/777) - Updates KSTL to AIRAC 1711
- [#780](https://github.com/openscope/openscope/issues/780) - Updates KBOS to AIRAC 1711
- [#726](https://github.com/openscope/openscope/issues/726) - Adds `CanvasStageModel` class and abstracts canvas dimensions, pan, zoom, and unit translation methods to this new singleton
- [#650](https://github.com/openscope/openscope/issues/650) - Updates KPDX (Portland International Airport, OR)
- [#791](https://github.com/openscope/openscope/issues/791) - Adds useful error message and tests for case when airport file has procedure with improperly defined `draw` segment


# 5.5.1 (October 1, 2017)
### Hotfix
- [#709](https://github.com/openscope/openscope/issues/709) & [#744](https://github.com/openscope/openscope/issues/744) - Checks if the airport in localStorage exists before loading it
- [#710](https://github.com/openscope/openscope/issues/710) & [#744](https://github.com/openscope/openscope/issues/744) - Updates `.eslint` rules to ignore unused `event` and `error` parameters


# 5.5.0 (October 1, 2017)
### New Features
- [#641](https://github.com/openscope/openscope/issues/641) - Add `sa`, `saa`, `sh`, `sah`, `ss`, `sas` commands
- [#14](https://github.com/openscope/openscope/issues/14) - Add toggleable scope command bar, and lays foundation for the Scope, its commands, and its collections of radar targets.
- [#564](https://github.com/openscope/openscope/issues/564) - The mouse button to drag the radar screen is now right click
- [#637](https://github.com/openscope/openscope/issues/637) - Adds Ted Stevens Anchorage Intl. (PANC)

### Bugfixes
- [#683](https://github.com/openscope/openscope/issues/683) - Fix SID Names at MDSD following the screen centre
- [#685](https://github.com/openscope/openscope/issues/685) - Fix the command bar displaying a '?' when the up or down arrow is pressed
- [#699](https://github.com/openscope/openscope/issues/699) - Extends departing spawnPatterns outside the airspace at KSDF to prevent point deduction
- [#704](https://github.com/openscope/openscope/issues/704) - Adds `footer` section to `index.html` and combines former partials `controls` and `score` with the `#command` input
    - updates styles to use flexbox with properly organized children
- [#728](https://github.com/openscope/openscope/issues/728) - Clear radar target collection when changing airports
- [#732](https://github.com/openscope/openscope/issues/732) - Ensure radar targets are removed when aircraft model is deleted
- [#711](https://github.com/openscope/openscope/issues/711) - Ensure game options initialize to correct default values
- [#741](https://github.com/openscope/openscope/issues/741) - Remove call to `AirportController.hasAirport()` in `index.js`
- [#740](https://github.com/openscope/openscope/issues/740) - Changes background-color of settings option selects to transparent
- [#743](https://github.com/openscope/openscope/issues/743) - Updates param passed to RadarTargetCollection from within AircraftController.aircraft_remove(
- [#742](https://github.com/openscope/openscope/issues/742) - Ensure failure message responses are shown in red

### Enhancements & Refactors
- [#679](https://github.com/openscope/openscope/issues/679) - Modifies `StripView` background-color to use rgba instead of hex to allow for a semi-transparent background
- [#657](https://github.com/openscope/openscope/issues/657) - Adds Eric Meyer CSS Reset and updates existing CSS to work without `*` reset
- [#695](https://github.com/openscope/openscope/issues/695) - Stops `console.warn()` spam every frame if terrain is less than zero
- [#670](https://github.com/openscope/openscope/issues/670) - Adds `localStorage.setItem()` to `GameOptions.setOptionByName()` and adds test file for `GameOptions`
- [#452](https://github.com/openscope/openscope/issues/452) - Update airport format document with new properties and requirements
- [#614](https://github.com/openscope/openscope/issues/614) - Update developer documentation regarding git strategy
- [#717](https://github.com/openscope/openscope/issues/717) - Execute scope command by clicking radar target
- [#296](https://github.com/openscope/openscope/issues/296) - Adds `TimeKeeper` singleton and moves `App.incrementFrame()` logic to this new class
- [#721](https://github.com/openscope/openscope/issues/721) - Removed the `version` command
- [#527](https://github.com/openscope/openscope/issues/527) - Updates Shannon (EINN) - Updated all procedures, added video map and terrain, updated traffic
- [#707](https://github.com/openscope/openscope/issues/707) - Makes first pass at `CanvasController` refactor
    - adds `TimeKeeper` singleton to make time tracking easier to manage
    - moves logic to update properties of the `CanvasController` to live within the `CanvasController` and happen via triggered events
    - sets the stage for next round of `CanvasController` updates by adding `CANVAS_NAME` enum to be used when creating canvas elements
- [#29](https://github.com/openscope/openscope/issues/29) - Add airport guide files and start ksea as an example
- [#354](https://github.com/openscope/openscope/issues/354) - Ensure tutorial selects departure aircraft
- [#718](https://github.com/openscope/openscope/issues/718) - Add documentation and tutorial section for scope commands
- [#630](https://github.com/openscope/openscope/issues/630) - Update UI green colors to match default blue theme
- [#326](https://github.com/openscope/openscope/issues/326) - Checks if an aircraft can reach assigned altitude/speed


# 5.4.1 (September 2, 2017)
### Hotfix
- [#327](https://github.com/openscope/openscope/issues/327) - Fix WIP airports which fail to load due to improper procedure formatting


# 5.4.0 (September 1, 2017)
### New Features
- [#327](https://github.com/openscope/openscope/issues/327) - Add Albuquerque Sunport (KABQ)
- [#541](https://github.com/openscope/openscope/issues/541) - Add Hartsfield–Jackson Atlanta Intl. (KATL)
- [#557](https://github.com/openscope/openscope/issues/557) - Add Louisville Intl. (KSDF)
- [#331](https://github.com/openscope/openscope/issues/331) - New Airport: KELP (El Paso International Airport, TX)
- [#349](https://github.com/openscope/openscope/issues/349) - New Airport: KSTL (St. Louis Lambert International Airport, MO)
- [#555](https://github.com/openscope/openscope/issues/555) - New Airport: KTUS (Tuscon International Airport, AZ)
- [#624](https://github.com/openscope/openscope/issues/624) - New Airport: KJAX (Jacksonville International Airport, FL)

### Bugfixes
- [#618](https://github.com/openscope/openscope/issues/618) - Fix VNAV descents on STARs with only "at/above" and "at/below" restrictions
- [#664](https://github.com/openscope/openscope/issues/664) - Updates order of elements in the StripViewTemplate so the FlightRules element is properly floated to the right
- [#659](https://github.com/openscope/openscope/issues/659) - Fix misalignment in airport selection dialog

### Enhancements & Refactors
- [#619](https://github.com/openscope/openscope/issues/619) - Removed index.html as it is generated from templates when run
- [#619](https://github.com/openscope/openscope/issues/619) - Implements new loading screen with new color scheme and animated radar sweep
- [#566](https://github.com/openscope/openscope/issues/566) - Extends departing spawnPatterns outside the airspace at EIDW to prevent point deduction
- [#615](https://github.com/openscope/openscope/issues/615) - Extends departing spawnPatterns outside the airspace at MDSD to prevent point deduction
- [#635](https://github.com/openscope/openscope/issues/635) - Extends departing spawnPatterns outside the airspace at KBOS to prevent point deduction
- [#15](https://github.com/openscope/openscope/issues/15) - Implement scope themes, and changed default theme to blue-based
- [#431](https://github.com/openscope/openscope/issues/431) - Deactivate unused WIP airports from the load list, and add premium flag
- [#7](https://github.com/openscope/openscope/issues/7) - Document airport terrain generation process
- [#653](https://github.com/openscope/openscope/issues/653) - Remove index.html from document root in tools/README.md
- [#640](https://github.com/openscope/openscope/issues/640) - Deprecate the `say route` command
- [#481](https://github.com/openscope/openscope/issues/481) - Adds LESS preprocessor and adds CSS folder structure
- [#639](https://github.com/openscope/openscope/issues/639) - Deprecated `abort` command
- [#365](https://github.com/openscope/openscope/issues/365) - Renamed `index.md` to `commands.md` and added system commands and a TOC
- [#480](https://github.com/openscope/openscope/issues/480) - Consolidate console warnings for missing fixes to single message
- [#516](https://github.com/openscope/openscope/issues/516) - Update Ezeiza (SAEZ) - Updated all procedures, added video map, updated traffic, added new airlines
- [#660](https://github.com/openscope/openscope/issues/660) - Lower spawn altitude for arrivals into MDSD so they can descend in time


# 5.3.0 (August 1, 2017)
### Features
- [#288](https://github.com/openscope/openscope/issues/288) - New airport: MDSD (Las Américas International Airport, Dominican Republic)
    - Includes Terrain and Video map
    - Adds Copa Airlines (CMP) and PAWA Dominicana (PWD)
- [#572](https://github.com/openscope/openscope/issues/572) - Add new openScope emblem vector graphic
- [#484](https://github.com/openscope/openscope/issues/572) - Adds additional meta tags to index.html head
- [#581](https://github.com/openscope/openscope/issues/581) - Adds a link to the full command reference at the end of the tutorial
- [#536](https://github.com/openscope/openscope/issues/536) - The distance separator behind aircraft on ILS is now toggleable
- [#411](https://github.com/openscope/openscope/issues/411) - Removes the blue line "departure window"

### Bugfixes
- [#562](https://github.com/openscope/openscope/issues/562) - Removes inactive danger areas at EIDW
- [#570](https://github.com/openscope/openscope/issues/570) - Make aircraft proceed direct new fix after full reroute
- [#383](https://github.com/openscope/openscope/issues/383) - Recalculate SID/STAR legs when changing assigned runway
- [#510](https://github.com/openscope/openscope/issues/510) - Remove +/-/= zoom hotkey, conflicts with speed
- [#577](https://github.com/openscope/openscope/issues/577) - Correct EGKK's departure fix

### Refactors
- [#586](https://github.com/openscope/openscope/issues/586) - Fix spelling error of `CanvasController` as `ConvasController`
- [#290](https://github.com/openscope/openscope/issues/290) - Remove deprecated fixRadialDist()
- [#593](https://github.com/openscope/openscope/issues/593) - Renamed `MIDDLE_PESS` as `MIDDLE_PRESS` in `InputController`
- [#602](https://github.com/openscope/openscope/issues/602) - Fix instances of misspelling of @param in code docblocks
- [#599](https://github.com/openscope/openscope/issues/599) - Deprecates `gulp server` task and adds `nodemon` package


# 5.2.1 (July 1, 2017)
### Hotfix
- [#549](https://github.com/openscope/openscope/issues/549) - Ensure previously specified directions of turn are not preserved when a new heading instruction is given


# 5.2.0 (July 1, 2017)
### Features
- [#310](https://github.com/openscope/openscope/issues/310) - Add capability for vectors in route strings
- [#138](https://github.com/openscope/openscope/issues/138) - Adds more context to the Model classes by adding an optional input paramater
- [#191](https://github.com/openscope/openscope/issues/191) - Adds object helper class for object validation
- [#402](https://github.com/openscope/openscope/issues/1402) - Renamed AircraftInstanceModel with AircraftModel
- [#19](https://github.com/openscope/openscope/issues/19) - Add capability for fly-over fixes in route strings
- [#372](https://github.com/openscope/openscope/issues/372) - Adds squawk/sq command
- [#40](https://github.com/openscope/openscope/issues/40) - Adds the ability to call an airplane by its callsign
- [#457](https://github.com/openscope/openscope/issues/457) - Adds `EventBus` and `EventModel`
- [#93](https://github.com/openscope/openscope/issues/93) - Adds `RunwayCollection` and `RunwayRelationshipModel` and moves some runway logic to live in these new classes
    - [#312](https://github.com/openscope/openscope/issues/312) - Abstracts headwind/crosswind calculations to RunwayModel
    - [#58](https://github.com/openscope/openscope/issues/58) - Removes circular reference in AirportModel.runway.airportModel
- [#469](https://github.com/openscope/openscope/issues/469) - Updates `SpawnPatternModel` to use the `AirportModel.arrivalRunway` property when gathering waypoint models needed to calculate initial aircraft heading
- [#33](https://github.com/openscope/openscope/issues/33) - Adds support for suffixes in SID and STAR procedures
- [#476](https://github.com/openscope/openscope/issues/476) - Adds game option to include/hide WIP airports in the airport list
- [#285](https://github.com/openscope/openscope/issues/285) - Adds `StripViewController`, `StripViewCollection`, and `StripViewModel` classes
    - Removes progress strip logic from the `AircraftModel`
    - Completely reworks CSS for `StripViewList`
- [#491](https://github.com/openscope/openscope/issues/491) - Adds `.isGroundedFlightPhase()` and implements this helper in `.buildWaypointModelsForProcedure()`
    - This allows for waypointModels to be build from the correct collection based on `flightPhase`
- [#477](https://github.com/openscope/openscope/issues/477) - Updates `AircraftModel.onAirspaceExit()` to look only at the `mcp.headingMode` value
- [#423](https://github.com/openscope/openscope/issues/423) - Adds user setting option to change length of PTL
- [#208](https://github.com/openscope/openscope/issues/208) - Updates Dublin (EIDW) - Improved procedures, added terrain and video map, modified airspace, realistic traffic
- [#508](https://github.com/openscope/openscope/issues/508) - Updates logic to display historical aircraft position for aircraft outside controlled airspace
- [#418](https://github.com/openscope/openscope/issues/418) - Updates development-workflow-procedures, adds Quick Start guide to README and consolidates all documentation in the `documentation` directory
- [#434](https://github.com/openscope/openscope/issues/434) - Adds tests and verifies functionality of non-procedural departures and arrivals (support for direct route strings)
- [#483](https://github.com/openscope/openscope/issues/483) - Adds unique transponder and CID generation methods
- [#137](https://github.com/openscope/openscope/issues/137) - Abstracts non game loop logic into new class `AppController`, which provides facade methods for `App` to call during game loop
- [#72](https://github.com/openscope/openscope/issues/72) - Converts `AirportController`, `GameController` and `UiController` to static classes
    - updates `window` references to these classes
    - updates `prop` references to these classes
- [#32](https://github.com/openscope/openscope/issues/32) - Add support for ranged altitude and speed restrictions in procedures
- [#32](https://github.com/openscope/openscope/issues/32) - Improve VNAV climbs and descents to better comply with restrictions
- [#228](https://github.com/openscope/openscope/issues/228) - Updates Boston Logan Intl. (KBOS) - Updated procedures, added video map and terrain, modified airspace, realistic traffic
- [#535](https://github.com/openscope/openscope/issues/535) - Removes left over references to `AircraftStripView` in `AircraftModel`

### Bugfixes
- [#385](https://github.com/openscope/openscope/issues/385) - Fixes coordinate letter issue at SBGL
- [#424](https://github.com/openscope/openscope/issues/424) - Prevent NaNs being passed on if invalid altitude is given
- [#356](https://github.com/openscope/openscope/issues/356) - Removes fix command from tutorial and replaces it with infomation on 'route', 'Say Route', and 'Proceed Direct'
- [#325](https://github.com/openscope/openscope/issues/325) - Fixes coordinate letter issues at RJBB, OSDI, OTHH
- [#448](https://github.com/openscope/openscope/issues/448) - Removes KBOS fixes from EKCH
- [#492](https://github.com/openscope/openscope/issues/492) - Runway, wind and spawnPattern changes to allow EGNM to operate
- [#467](https://github.com/openscope/openscope/issues/467) - Prevent attempts to access positions of vector waypoints
- [#451](https://github.com/openscope/openscope/issues/451) - Adjusts fix validation for hold/vector/flyover fix names
- [#521](https://github.com/openscope/openscope/issues/521) - Prevents simulator from wrongfully overriding assigned alt/hdg during approach clearances
- [#522](https://github.com/openscope/openscope/issues/522) - Updates `AirportModel.buildRestrictedAreas()` to build the coordinate array with the correct shape
- [#539](https://github.com/openscope/openscope/issues/539) - Adds local reference to `EventBus` inside `AircraftCommander`
- [#344](https://github.com/openscope/openscope/issues/344) - Cancel approach clearances whenever an altitude or heading instruction is given
- [#546](https://github.com/openscope/openscope/issues/546) - Make flight strips show appropriate altitude values


# 5.1.1 (May 12, 2017)
### Hotfix
- [#458](https://github.com/openscope/openscope/issues/458) - Fixes or removes from load list all airports that fail to load


# 5.1.0 (May 1, 2017)
### Features
- [#316](https://github.com/openscope/openscope/issues/316) - adds [deployment-checklist](tools/documentation/deployment-checklist.md) document
- [#184](https://github.com/openscope/openscope/issues/184) - Updates the airport-format.md file
- [#374](https://github.com/openscope/openscope/issues/374) - allow for specification of airport's default arrival and departure runway
- [#367](https://github.com/openscope/openscope/issues/367) - adds [airport-file-standards](tools/documentation/deployment-checklist.md) document

### Bugfixes
- [#364](https://github.com/openscope/openscope/issues/364) - Adds additional check for `undefined` in `CommandParser` when adding args to a `CommandModel`
- [#370](https://github.com/openscope/openscope/issues/370) - Deprecates and removes `AircraftController._setDestinationFromRouteOrProcedure()` as it was implemented to maintain a previous api which is no longer used
- [#188](https://github.com/openscope/openscope/issues/188) - Ensure the verbal and text instructions/readbacks state the correct directionality
- [#396](https://github.com/openscope/openscope/issues/396) - Updates Pilot.applyDepartureProcedure() to use RunwayModel correctly
- [#399](https://github.com/openscope/openscope/issues/399) - Updates `fms.getDestinationName()` to return the `fixName` when `currentLeg` is not a procedure
- [#394](https://github.com/openscope/openscope/issues/394) - Fix wrong PTL length and set to 1 minute
- [#404](https://github.com/openscope/openscope/issues/404) - Fixes broken link in [airport-format](tools/documentation/airport-format.md)
- [#395](https://github.com/openscope/openscope/issues/395) - Fix datablock speed to show GS, not IAS
- [#408](https://github.com/openscope/openscope/issues/408) - Ensure red response is given to `rr FIXXA..FIXXB`
- [#410](https://github.com/openscope/openscope/issues/410) - Fix strip update crash for arrivals on vectors


# 5.0.1 (April 24, 2017)
### Hotfix
- [#359](https://github.com/openscope/openscope/issues/359) - Updates `AircraftStripView` to display departure procedures with the correct `NAME.EXIT` shape


# 5.0.0 (April 21, 2017)
### Major
- [#139](https://github.com/openscope/openscope/issues/139) - Refactors FMS
    - This represents a ground-up, from scratch, re-build of the flight management system with new classes: `Fms`, `LegModel`, and `WaypointModel`
    - Introduces the `ModeController` that completely separates Altitude, Heading and Speed settings from the FMS and allowing the FMS to be in charge of the flight plan and any fixRestrictions defined for a given route
    - Adds `Pilot` class that acts as a coordinator layer between the `AircraftCommander`, `AircraftInstanceModel`, `ModeController`, and `Fms`
    - Completely reworks how `Aircraft.target` is calculated
    - Introduces the concept of `flightPhase`, and begins integrating that property in lieu of category (arrival/departure)
    - Adds ability to define hold waypoints with a symbol `@`
    - Splits `PositionModel` into two new classes; `StaticPositionModel` and `DynamicPositionModel`
    - Work on this issue also resolves or invalidates previously recorded issues:
        - [#57](https://github.com/openscope/openscope/issues/57) - `aircraftInstanceModel.fms` has a circular dependency with `aircraftInstanceModel.fms.my_aircraft.fms`
        - [#73](https://github.com/openscope/openscope/issues/73) - Using STAR command to change aircraft's assigned STAR throws errors
        - [#77](https://github.com/openscope/openscope/issues/77) - Abstract current waypoint altitude and speed setting
        - [#78](https://github.com/openscope/openscope/issues/78) - Add Leg to modelSourcePool
        - [#79](https://github.com/openscope/openscope/issues/79) - Refactor fms param out of Leg
        - [#81](https://github.com/openscope/openscope/issues/81) - Extend RouteModel, or add new layer, to handle compound routes
        - [#86](https://github.com/openscope/openscope/issues/86) - Rerouting aircraft causes it to climb to unassigned altitude
        - [#87](https://github.com/openscope/openscope/issues/87) - deprecate `aircraft.eid`
        - [#114](https://github.com/openscope/openscope/issues/114) - Implied holding in route strings
        - [#122](https://github.com/openscope/openscope/issues/122) - Rerouting uncleared aircraft onto SID fails
        - [#123](https://github.com/openscope/openscope/issues/123) - Using "fix" command yields legs with lower case route
        - [#129](https://github.com/openscope/openscope/issues/129) - Create getter in `AircraftInstanceModel` to get the current runway
        - [#144](https://github.com/openscope/openscope/issues/144) - create RouteBuilder class and smooth out RouteModel
        - [#153](https://github.com/openscope/openscope/issues/153) - `fix` command with multiple arguments skips to last fix
        - [#158](https://github.com/openscope/openscope/issues/158) - Add `.hasFix()` method to FixCollection
        - [#197](https://github.com/openscope/openscope/issues/197) - Route amendments will stop altitude changes
        - [#287](https://github.com/openscope/openscope/issues/287) - `StaticPositionModel` and enforcing use of Positions where appropriate

### Features
- [#269](https://github.com/openscope/openscope/issues/269) - Enumerate magic number in RunwayModel
- [#281](https://github.com/openscope/openscope/issues/281) - Replaced old `terrain.svg` file with own work

### Bugfixes
- [#256](https://github.com/openscope/openscope/issues/256) - Standardized indentation in all json files
    - followed up and corrected 2 mistakenly cleared out aircraft files
- [#263](https://github.com/openscope/openscope/issues/259) - Fixes Firefox compatibility issue by changing ajax to getJSON
- [#303](https://github.com/openscope/openscope/issues/303) - Fixes bug with departures at SAME
- [#321](https://github.com/openscope/openscope/issues/321) - Fixes coordinates for PAM at EHAM
- [#340](https://github.com/openscope/openscope/issues/340) - Ensure aircraft reach their targeted speed
- [#342](https://github.com/openscope/openscope/issues/342) - Fixes last-second go-arounds by landing aircraft
- [#346](https://github.com/openscope/openscope/issues/346) - Ensure aircraft follow glideslope
- [#338](https://github.com/openscope/openscope/issues/338) - Fix mispronunciation of grouped numbers '820' as 'eight-twenty-zero'


# 4.1.2 (February 20, 2017)
### Hotfix
- [#252](https://github.com/openscope/openscope/issues/252) - Updates `static.json` to not use ssl


# 4.1.1 (February 20, 2017)
### Hotfix
- [#249](https://github.com/openscope/openscope/issues/249) - Restores spawning of GA aircraft at EDDT


# 4.1.0 (February 20, 2017)
### Major
- [#154](https://github.com/openscope/openscope/issues/154) - Removes GitHub Pages specific files and moves hosting out of GitHub Pages.
- [#230](https://github.com/openscope/openscope/issues/230) - Updates build process to:
    - minify css and javascript and output to `public` directory
    - minify airport json/geojson files and output to `public` directory
    - combine aircraft and airline json files into `aircraft.json` and `airline.json` and output them to the `public` directory
    - copy static assets (fonts and images) to `public` directory
    - introduce [Handlebars](https://www.npmjs.com/package/handlebars-layouts) templates and create `buildMarkup` build process
    - point the local server to the `public` directory`

### Features
- [#109](https://github.com/openscope/openscope/issues/109) - Makes sure the output for sid and star commands are always uppercase.
- [#179](https://github.com/openscope/openscope/issues/179) - Marks all airports as works in progress
- [#166](https://github.com/openscope/openscope/issues/166) - Changes deployment server from Express to Nginx
- [#163](https://github.com/openscope/openscope/issues/163) - Adds javascript minification to build process
    - adds copy task to public directory
    - translates `json_assembler.rb` to `jsonAssembler.js` and adds it to the build process.
- [#222](https://github.com/openscope/openscope/issues/222) - Corrects `icao` of the Boeing 767-400 and also updates the information to Eurocontrol data
- [#224](https://github.com/openscope/openscope/issues/224) - Updates `app.json` to use correct buildpacks
- [#104](https://github.com/openscope/openscope/issues/104) - Overhauls Munich - updates Munich to AIRAC 1702, adds STARs, and adds a realistic traffic flow.
- [#103](https://github.com/openscope/openscope/pull/202) - Adds Tokyo Narita International Airport as per AIRAC 1702
- [#149](https://github.com/openscope/openscope/issues/149) - Fixes an instance of two runways called "34R" in Shanghai Pudong

### Bugfixes
- [#201](https://github.com/openscope/openscope/issues/201) - Adds the required space between 'fh' and its argument in the tutorial
- [#195](https://github.com/openscope/openscope/issues/195) - Updates airline json files to include `icao` key. Updates `AirlineCollection` and `AirlineModel` to handle variable casing of `icao`
- [#207](https://github.com/openscope/openscope/issues/207) - Adds a default position value to `SpawnPatternModel` so aircraft have, at least, a `[0, 0]` starting position
- [#210](https://github.com/openscope/openscope/issues/210) - Ensures data block colored bars are all the same width (3px), regardless of callsign length
- [#210](https://github.com/openscope/openscope/issues/210) - Adds missing `return` in `.generateFlightNumberWithAirlineModel()` that was needed to properly recurse back through the method in the case of a duplicate flight number.
- [#203](https://github.com/openscope/openscope/issues/203) - Updates boolean logic in `App.updateViewControls()` which was evaluating an asynchronous property that, typically, had not finished loading.
- [#148](https://github.com/openscope/openscope/issues/148) - Fixes internal fms error that was breaking the game when issuing holds over present position


# 4.0.1 (January 29, 2017)
### Features
- [#170](https://github.com/openscope/openscope/issues/170) - Adds Openscope favicon

### Bugfixes
- [#176](https://github.com/openscope/openscope/issues/176) - Removes `ALM` and `SVD` arrival patterns from 'EKCH' because there aren't enough fixes to support them
- [#177](https://github.com/openscope/openscope/issues/177) - Updates `entryPoint` and `exitPoint` to be pluralized as is the airport json standard
- [#175](https://github.com/openscope/openscope/issues/175) - Adds `entryPoints` to `gcrr` star route definitions
- [#174](https://github.com/openscope/openscope/issues/174) - Fixes arrival pattern that was using an array of fix names instead of a routeString.
- [#173](https://github.com/openscope/openscope/issues/173) - Updates `wmkk` StandardRoute definition to include at least one fixname


# 4.0.0 (January 26, 2017)
### Major
- [n8rzz/atc#220](https://github.com/n8rzz/atc/issues/220) - Restructures `src` files into `client` and `server` folders.
- [n8rzz/atc#184](https://github.com/n8rzz/atc/issues/184) - Updates Node to version 7.0.0
- [n8rzz/atc#181](https://github.com/n8rzz/atc/issues/181) - Moves aircraft command logic from `AircraftInstanceModel` to new `AircraftCommander` class
- [n8rzz/atc#243](https://github.com/n8rzz/atc/issues/243) - Adds `spawnPatterns` to airport json and vastly simplifies aircraft creation. Work on this issue ended up resolving many other smaller issues listed below.
  - [n8rzz/atc#229](https://github.com/n8rzz/atc/issues/229) - Restructure `Airport.departures` to utilize routes
  - [n8rzz/atc#56](https://github.com/n8rzz/atc/issues/56) - Abstract inline fix object out of ArrivalBase
  - [n8rzz/atc#27](https://github.com/n8rzz/atc/issues/27) - Simplify creation of arrival aircraft
  - [n8rzz/atc#242](https://github.com/n8rzz/atc/issues/242) - Include airline id in airline json
  - [n8rzz/atc#235](https://github.com/n8rzz/atc/issues/235) - Create SpawnCollection, SpawnModel and SpawnScheduler classes
  - [n8rzz/atc#28](https://github.com/n8rzz/atc/issues/28) - Circular reference in airportModel.departures.airport
  - [n8rzz/atc#28](https://github.com/n8rzz/atc/issues/28) - Circular reference in airportModel.departures.airport

### Minor
- [n8rzz/atc#193](https://github.com/n8rzz/atc/issues/193) - Changes `AircraftStripView` text outputs to be all uppercase
- [n8rzz/atc#133](https://github.com/n8rzz/atc/issues/133) - Ensures proper removal of all `AircraftConflict` instances involving an aircraft that has been removed from the simulation
    - Originally reported in [zlsa/atc#734](https://github.com/zlsa/atc/issues/734)
- [n8rzz/atc#205](https://github.com/n8rzz/atc/issues/205) - Changes the names from having the flags in their name by adding WIP variable to the `AIRPORT_LOAD_LIST` in `airportLoadList`
- [n8rzz/atc#192](https://github.com/n8rzz/atc/issues/192) - Fixes white space in that is displayed from the `AircraftInstanceModel`
- [n8rzz/atc#233](https://github.com/n8rzz/atc/issues/233) - Adds cache to travis build

### Bugfixes
- [n8rzz/atc#104](https://github.com/n8rzz/atc/issues/104) & [n8rzz/atc#237](https://github.com/n8rzz/atc/issues/237) - Resets current indicies when issuing a new star to an arriving aircraft
    - Originally reported in [zlsa/atc#730](https://github.com/zlsa/atc/issues/730) & [zlsa/atc#768](https://github.com/zlsa/atc/issues/768)


# 3.2.1 (January 2, 2017)
### Bugfixes
- [n8rzz/atc#206](https://github.com/n8rzz/atc/issues/206) - Restores behavior of aircraft flying present heading after completing all legs in their flightplan
    - Originally reported in [zlsa/atc#767](https://github.com/zlsa/atc/issues/767)
- [n8rzz/atc#241](https://github.com/n8rzz/atc/issues/241) - Fix wrongful removal of departures from runway queues when arrivals land
    - Originally reported in [zlsa/atc#770](https://github.com/zlsa/atc/issues/770)
- [n8rzz/atc#240](https://github.com/n8rzz/atc/issues/240) - Fix erroneous voice readbacks for altitude command
    - Originally reported in [zlsa/atc#769](https://github.com/zlsa/atc/issues/769)
- [n8rzz/atc#133](https://github.com/n8rzz/atc/issues/133) - Fixes behavior of AircraftConflict in various ways, particularly with removal after deletion of aircraft
    - Originally reported in [zlsa/atc#734](https://github.com/zlsa/atc/issues/734)


# 3.2.0 (December 20, 2016)
### Major
* [n8rzz/atc#53](https://github.com/n8rzz/atc/issues/53) - Integrates `sidCollection` and `starCollection` with `RouteModel` within `AircraftInstanceModel`
    - Creates getters for `currentLeg` and `currentWaypoint`
    - Abstracts restrictions logic to live within `Waypoint`
    - Consolidates `runSID()` and `climbViaSid()` logic
- [n8rzz/atc#54](https://github.com/n8rzz/atc/issues/54) - Deprecates `sid` and `star` properties of the `AirportModel` in favor of `sidCollection` and `starCollection`
- [n8rzz/atc#169](https://github.com/n8rzz/atc/issues/169) - Adds [Express](expressjs.com) server to serve static assets and add [travis](travis-ci.org) config file for travis continuous integration
- [n8rzz/atc#114](https://github.com/n8rzz/atc/issues/114) - Rewrites the CommandParser from the ground up
- [n8rzz/atc#216](https://github.com/n8rzz/atc/issues/216) - Removes `Pegjs` and references completing switch to new CommandParser

### Minor
- [n8rzz/atc#77](https://github.com/n8rzz/atc/issues/77) - Implements `modelSourceFactory` and `modelSourcePool`
- [n8rzz/atc#144](https://github.com/n8rzz/atc/issues/144) - Refactors `canvasController.canvas_draw_sids` method to use `airport.sidCollection` instead of `airport.sid`
- [n8rzz/atc#55](https://github.com/n8rzz/atc/issues/55) - Moves properties shared by all `Arrival` types up to `ArrivalBase`
- [n8rzz/atc#52](https://github.com/n8rzz/atc/issues/52) - Removes `$.each()` from `AirportModel` in favor of `_forEach()` and uses `_get()` inside `aircraftInstanceModel.parse()` instead of if statements
- [n8rzz/atc#135](https://github.com/n8rzz/atc/issues/135) - Moves creation of Legs and Waypoints to constants instead of as method arguments
- [n8rzz/atc#17](https://github.com/n8rzz/atc/issues/17) - Moves `.parseCoordinate()` out of `PositionModel` and into `unitConverters`
- [n8rzz/atc#128](https://github.com/n8rzz/atc/issues/128) - Moves flight management system files to `FlightManagementSystem` folder
- [n8rzz/atc#163](https://github.com/n8rzz/atc/issues/163) - Adds `RouteModel` to `AircraftInstanceModel.runSTAR` for easier handling of a route string
- [n8rzz/atc#159](https://github.com/n8rzz/atc/issues/159) - Adds static `calculatePosition` method to `PositionModel` and abstracts common functions
- [n8rzz/atc#135](https://github.com/n8rzz/atc/issues/135) - Replaces active airport icao in view with a zulu time clock
- [n8rzz/atc#167](https://github.com/n8rzz/atc/issues/167) - Consolidates test fixtures in fixtures directory
* [n8rzz/atc#176](https://github.com/n8rzz/atc/issues/176) - Addresses issue with video maps being drawn incorrectly.
    - Updates `PositionModel` to run all calculations through the static `.calculatePosition()` method and vastly simplifies internal logic.
- [n8rzz/atc#186](https://github.com/n8rzz/atc/issues/186) - Refactors the the function names in `FixCollection` to better fit their function. `init()` to `addItems()` and `destroy()` to `removeItems()`
- [n8rzz/atc#194](https://github.com/n8rzz/atc/issues/194) - Adds gulp-cli and adds [tools readme](tools/README.md) link to gulp issues with Windows
- [n8rzz/atc#188](https://github.com/n8rzz/atc/issues/188) - Changes `routeString` to `routeCode` in `RouteModel` and moves `.toUpperCase()` from the getter to `.init()`
- [n8rzz/atc#175](https://github.com/n8rzz/atc/issues/175) - Updates `StandardRouteModel` to throw when entry/exit point doesn't exist within a collection and updates `.setDepartureRunway()` to send the `routeCode` to `Leg` on instantiation
- [n8rzz/atc#134](https://github.com/n8rzz/atc/issues/134) - Prevents collision detection for aircraft that are outside of our airspace
    - Originally reported in [zlsa/atc#736](https://github.com/zlsa/atc/issues/736)
- [n8rzz/atc#211](https://github.com/n8rzz/atc/issues/211) - Escape clears commands but not callsign if commands are present
    - Originally reported in [zlsa/atc#763](https://github.com/zlsa/atc/issues/763)

### Bugfixes
- [n8rzz/atc#145](https://github.com/n8rzz/atc/issues/145) - Moves `_comment` blocks in airport json file to be within object the are describing
- [n8rzz/atc#151](https://github.com/n8rzz/atc/issues/151) - Streamlines flight number generation and adds new method to add new callsigns to the existing list
- [n8rzz/atc#182](https://github.com/n8rzz/atc/issues/182) - Adds `_isNumber` check instead of `!magneticNorth` inside `PositionModel.calculateRelativePosition()` and the `AirspaceModel` constructor.
    - Originally reported in [zlsa/atc#754](https://github.com/zlsa/atc/issues/754)
- [n8rzz/atc#196](https://github.com/n8rzz/atc/issues/196) - Adds additional handling to `StandardRouteModel._buildEntryAndExitCollections` to handle case where `entryPoints` and `exitPoints` don't exist in the `airport.sids` definition
    - Originally reported in [zlsa/atc#760](https://github.com/zlsa/atc/issues/760)
- [n8rzz/atc#132](https://github.com/n8rzz/atc/issues/132) - Ensures proper removal of aircraft from the runway queue(s) when that aircraft has been deleted.
    - Originally reported in [zlsa/atc#706](https://github.com/zlsa/atc/issues/706)


# 3.1.0 (November 20, 2016)
### Major
- [n8rzz/atc#18](https://github.com/n8rzz/atc/issues/18) - Adds `FixModel` and static class `FixCollection` for reasoning about airport fixes
- [n8rzz/atc#19](https://github.com/n8rzz/atc/issues/19) - Adds `StandardRoute` classes reasoning about SIDs and STARs
- [n8rzz/atc#82](https://github.com/n8rzz/atc/issues/82) - Moves `airlineController` and `aircraftController` to instantiate from within `airportController` instead from `App`
- [n8rzz/atc#88](https://github.com/n8rzz/atc/issues/88) - Enable airport load without bundling and moves `airportLoadList.js` out of the `src` folder
- [n8rzz/atc#96](https://github.com/n8rzz/atc/issues/96) - Updates score calculations and how they are recorded

### Minor
- [n8rzz/atc#41](https://github.com/n8rzz/atc/issues/41) - Correct casing for Arrival and Departure factories
- [n8rzz/atc#36](https://github.com/n8rzz/atc/issues/36) - Rename `AreaModel` to `AirspaceModel`
- [n8rzz/atc#57](https://github.com/n8rzz/atc/issues/57) - Changes `StandardRoute` property name `icao` to `identifier`
- [n8rzz/atc#44](https://github.com/n8rzz/atc/issues/44) - Introduce early exit for airport load when airport data is not complete
- [n8rzz/atc#60](https://github.com/n8rzz/atc/issues/60) - Adds [git-flow](tools/documentation/git-flow-process.md) strategy document
- [n8rzz/atc#100](https://github.com/n8rzz/atc/issues/100) - Adds `BaseModel`
- [n8rzz/atc#101](https://github.com/n8rzz/atc/issues/101) - Adds `BaseCollection`

### Bugfixes
- [n8rzz/atc#45](https://github.com/n8rzz/atc/issues/45) - WMKK has misnamed star name
- [n8rzz/atc#58](https://github.com/n8rzz/atc/issues/58) - Updates spelling in `.convertMinutesToSeconds[)`
- [n8rzz/atc#75](https://github.com/n8rzz/atc/issues/75) - Future aircraft path, when on ILS, wrong width
- [n8rzz/atc#90](https://github.com/n8rzz/atc/issues/90) - `areas` is undefined in `AirportModel`
- [n8rzz/atc#91](https://github.com/n8rzz/atc/issues/91) - `FixCollection.init()` does not clear current `_items` if any exist
- [n8rzz/atc#108](https://github.com/n8rzz/atc/issues/108) - Aircraft strips show arrival airport in uppercase
- [n8rzz/atc#109](https://github.com/n8rzz/atc/issues/109) - Updates `FixCollection.findFixByName()` to accept upper, mixed, or lower case fix name
- [n8rzz/atc#115](https://github.com/n8rzz/atc/issues/115) - Switching to a previously loaded airport does not clear previous airport fixes
- [n8rzz/atc#191](https://github.com/n8rzz/atc/issues/191) - Fixes `parseElevation()` so that it does not return NaN when it is given the string `'Infinity'`
    - Originally reported in [zlsa/atc#756](https://github.com/zlsa/atc/issues/756)<|MERGE_RESOLUTION|>--- conflicted
+++ resolved
@@ -9,11 +9,8 @@
 
 
 ### Bugfixes
-<<<<<<< HEAD
 - [#1147](https://github.com/openscope/openscope/issues/1147) - Fix Callsigns in tutorial should update when switching airports
-=======
 - [#155](https://github.com/openscope/openscope/issues/155) - Accept entrail property in spawnPatternModel
->>>>>>> 06b5261e
 
 
 
