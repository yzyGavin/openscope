--- conflicted
+++ resolved
@@ -1,17 +1,16 @@
-<<<<<<< HEAD
-# 6.1.0 (February 1, 2019)
-### New Features
-
-
-### Bugfixes
-
-
-### Enhancements & Refactors
-=======
+# 6.10.0 (February 1, 2019)
+### New Features
+
+
+### Bugfixes
+
+
+### Enhancements & Refactors
+
+
 # 6.9.1 (January 4, 2019)
 ### Hotfixes
 - [#1284](https://github.com/openscope/openscope/issues/1284) - Fixes overflow issues with tests
->>>>>>> fb9cd4f9
 
 
 # 6.9.0 (January 1, 2019)
