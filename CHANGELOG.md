## 5.2.0 (June 1, 2017)
---
### Features
<<<<<<< HEAD
 - Adds `RunwayCollection` and `RunwayRelationshipModel` and moves some runway logic to live in these new classes [#93](https://github.com/openscope/openscope/issues/93)
     - Abstracts headwind/crosswind calculations to RunwayModel [#312](https://github.com/openscope/openscope/issues/312)
     - Removes circular reference in AirportModel.runway.airportModel [#58](https://github.com/openscope/openscope/issues/58)


=======
- Add capability for vectors in route strings [#310](https://github.com/openscope/openscope/issues/310)
- Adds more contex to the Model classes by adding an optional input paramater [#138](https://github.com/openscope/openscope/issues/138)
- Adds object helper class for object validation  [#191](https://github.com/openscope/openscope/issues/191)
>>>>>>> 0c96b28b








### Bugfixes
- Fixes coordinate letter issue at SBGL [#385](https://github.com/openscope/openscope/issues/385)
- Prevent NaNs being passed on if invalid altitude is given [#424](https://github.com/openscope/openscope/issues/424)







## 5.1.0 (May 1, 2017)
---
### Features
- adds [deployment-checklist](tools/documentation/deployment-checklist.md) document [#316](https://github.com/openscope/openscope/issues/316)
- Updates the airport-format.md file [#184](https://github.com/openscope/openscope/issues/184)
- allow for specification of airport's default arrival and departure runway [#374](https://github.com/openscope/openscope/issues/374)
- adds [airport-file-standards](tools/documentation/deployment-checklist.md) document [#367](https://github.com/openscope/openscope/issues/367)

### Bugfixes
- Adds additional check for `undefined` in `CommandParser` when adding args to a `CommandModel` [#364](https://github.com/openscope/openscope/issues/364)
- Deprecates and removes `AircraftController._setDestinationFromRouteOrProcedure()` as it was implemented to maintain a previous api which is no longer used [#370](https://github.com/openscope/openscope/issues/370)
- Ensure the verbal and text instructions/readbacks state the correct directionality [#188](https://github.com/openscope/openscope/issues/188)
- Updates Pilot.applyDepartureProcedure() to use RunwayModel correctly [#396](https://github.com/openscope/openscope/issues/396)
- Updates `fms.getDestinationName()` to return the `fixName` when `currentLeg` is not a procedure [#399](https://github.com/openscope/openscope/issues/399)
- Fix wrong PTL length and set to 1 minute [#394](https://github.com/openscope/openscope/issues/394)
- Fixes broken link in [airport-format](tools/documentation/airport-format.md) [#404](https://github.com/openscope/openscope/issues/404)
- Fix datablock speed to show GS, not IAS [#395](https://github.com/openscope/openscope/issues/395)
- Ensure red response is given to `rr FIXXA..FIXXB` [#408](https://github.com/openscope/openscope/issues/408)
- Fix strip update crash for arrivals on vectors [#410](https://github.com/openscope/openscope/issues/410)


## 5.0.1 (April 24, 2017)
---
### Hotfix
- Updates `AircraftStripView` to display departure procedures with the correct `NAME.EXIT` shape [#359](https://github.com/openscope/openscope/issues/359)


## 5.0.0 (April 21, 2017)
---
### Major
- Refactors FMS [#139](https://github.com/openscope/openscope/issues/139)
    - This represents a ground-up, from scratch, re-build of the flight management system with new classes: `Fms`, `LegModel`, and `WaypointModel`
    - Introduces the `ModeController` that completely separates Altitude, Heading and Speed settings from the FMS and allowing the FMS to be in charge of the flight plan and any fixRestrictions defined for a given route
    - Adds `Pilot` class that acts as a coordinator layer between the `AircraftCommander`, `AircraftInstanceModel`, `ModeController`, and `Fms`
    - Completely reworks how `Aircraft.target` is calculated
    - Introduces the concept of `flightPhase`, and begins integrating that property in lieu of category (arrival/departure)
    - Adds ability to define hold waypoints with a symbol `@`
    - Splits `PositionModel` into two new classes; `StaticPositionModel` and `DynamicPositionModel`
    - Work on this issue also resolves or invalidates previously recorded issues:
        - `aircraftInstanceModel.fms` has a circular dependency with `aircraftInstanceModel.fms.my_aircraft.fms` [#57](https://github.com/openscope/openscope/issues/57)
        - Using STAR command to change aircraft's assigned STAR throws errors [#73](https://github.com/openscope/openscope/issues/73)
        - Abstract current waypoint altitude and speed setting [#77](https://github.com/openscope/openscope/issues/77)
        - Add Leg to modelSourcePool [#78](https://github.com/openscope/openscope/issues/78)
        - Refactor fms param out of Leg [#79](https://github.com/openscope/openscope/issues/79)
        - Extend RouteModel, or add new layer, to handle compound routes [#81](https://github.com/openscope/openscope/issues/81)
        - Rerouting aircraft causes it to climb to unassigned altitude [#86](https://github.com/openscope/openscope/issues/86)
        - deprecate `aircraft.eid` [#87](https://github.com/openscope/openscope/issues/87)
        - Implied holding in route strings [#114](https://github.com/openscope/openscope/issues/114)
        - Rerouting uncleared aircraft onto SID fails [#122](https://github.com/openscope/openscope/issues/122)
        - Using "fix" command yields legs with lower case route [#123](https://github.com/openscope/openscope/issues/123)
        - Create getter in `AircraftInstanceModel` to get the current runway [#129](https://github.com/openscope/openscope/issues/129)
        - create RouteBuilder class and smooth out RouteModel [#144](https://github.com/openscope/openscope/issues/144)
        - `fix` command with multiple arguments skips to last fix [#153](https://github.com/openscope/openscope/issues/153)
        - Add `.hasFix()` method to FixCollection [#158](https://github.com/openscope/openscope/issues/158)
        - Route amendments will stop altitude changes [#197](https://github.com/openscope/openscope/issues/197)
        - `StaticPositionModel` and enforcing use of Positions where appropriate [#287](https://github.com/openscope/openscope/issues/287)

### Features
- Enumerate magic number in RunwayModel [#269](https://github.com/openscope/openscope/issues/269)
- Replaced old `terrain.svg` file with own work [#281](https://github.com/openscope/openscope/issues/281)


### Bugfixes
- Standardized indentation in all json files [#256](https://github.com/openscope/openscope/issues/256)
    - followed up and corrected 2 mistakenly cleared out aircraft files [#259](https://github.com/openscope/openscope/issues/259)
- Fixes Firefox compatibility issue by changing ajax to getJSON  [#263](https://github.com/openscope/openscope/issues/259)
- Fixes bug with departures at SAME [#303](https://github.com/openscope/openscope/issues/303)
- Fixes coordinates for PAM at EHAM [#321](https://github.com/openscope/openscope/issues/321)
- Ensure aircraft reach their targeted speed [#340](https://github.com/openscope/openscope/issues/340)
- Fixes last-second go-arounds by landing aircraft [#342](https://github.com/openscope/openscope/issues/342)
- Ensure aircraft follow glideslope [#346](https://github.com/openscope/openscope/issues/346)
- Fix mispronunciation of grouped numbers '820' as 'eight-twenty-zero' [#338](https://github.com/openscope/openscope/issues/338)


## 4.1.2 (February 20, 2017)
---
### Hotfix
- Updates `static.json` to not use ssl [#252](https://github.com/openscope/openscope/issues/252)


## 4.1.1 (February 20, 2017)
---
### Hotfix
- Restores spawning of GA aircraft at EDDT [#249](https://github.com/openscope/openscope/issues/249)


## 4.1.0 (February 20, 2017)
---
### Major
- Removes GitHub Pages specific files and moves hosting out of GitHub Pages. [#154](https://github.com/openscope/openscope/issues/154)
- Updates build process to: [#230](https://github.com/openscope/openscope/issues/230)
    - minify css and javascript and output to `public` directory
    - minify airport json/geojson files and output to `public` directory
    - combine aircraft and airline json files into `aircraft.json` and `airline.json` and output them to the `public` directory
    - copy static assets (fonts and images) to `public` directory
    - introduce [Handlebars](https://www.npmjs.com/package/handlebars-layouts) templates and create `buildMarkup` build process
    - point the local server to the `public` directory`

### Features
- Makes sure the output for sid and star commands are always uppercase. [#109](https://github.com/openscope/openscope/issues/109)
- Marks all airports as works in progress [#179](https://github.com/openscope/openscope/issues/179)
- Changes deployment server from Express to Nginx [#166](https://github.com/openscope/openscope/issues/166)
- Adds javascript minification to build process [#163](https://github.com/openscope/openscope/issues/163)
    - adds copy task to public directory
    - translates `json_assembler.rb` to `jsonAssembler.js` and adds it to the build process.
- Corrects `icao` of the Boeing 767-400 and also updates the information to Eurocontrol data [#222](https://github.com/openscope/openscope/issues/222)
- Updates `app.json` to use correct buildpacks [#224](https://github.com/openscope/openscope/issues/224)
- Overhauls Munich - updates Munich to AIRAC 1702, adds STARs, and adds a realistic traffic flow. [#104](https://github.com/openscope/openscope/issues/104)
- Adds Tokyo Narita International Airport as per AIRAC 1702 [#103](https://github.com/openscope/openscope/pull/202)
- Fixes an instance of two runways called "34R" in Shanghai Pudong [#149](https://github.com/openscope/openscope/issues/149)

### Bugfixes
- Adds the required space between 'fh' and its argument in the tutorial [#201](https://github.com/openscope/openscope/issues/201)
- Updates airline json files to include `icao` key. Updates `AirlineCollection` and `AirlineModel` to handle variable casing of `icao`  [#195](https://github.com/openscope/openscope/issues/195)
- Adds a default position value to `SpawnPatternModel` so aircraft have, at least, a `[0, 0]` starting position [#207](https://github.com/openscope/openscope/issues/207)
- Ensures data block colored bars are all the same width (3px), regardless of callsign length [#210](https://github.com/openscope/openscope/issues/210)
- Adds missing `return` in `.generateFlightNumberWithAirlineModel()` that was needed to properly recurse back through the method in the case of a duplicate flight number. [#210](https://github.com/openscope/openscope/issues/210)
- Updates boolean logic in `App.updateViewControls()` which was evaluating an asynchronous property that, typically, had not finished loading. [#203](https://github.com/openscope/openscope/issues/203)
- Fixes internal fms error that was breaking the game when issuing holds over present position [#148](https://github.com/openscope/openscope/issues/148)


## 4.0.1 (January 29, 2017)
---
### Features
- Adds Openscope favicon [#170](https://github.com/openscope/openscope/issues/170)

### Bugfixes
- Removes `ALM` and `SVD` arrival patterns from 'EKCH' because there aren't enough fixes to support them [176](https://github.com/openscope/openscope/issues/176)
- Updates `entryPoint` and `exitPoint` to be pluralized as is the airport json standard [#177](https://github.com/openscope/openscope/issues/177)
- Adds `entryPoints` to `gcrr` star route definitions [#175](https://github.com/openscope/openscope/issues/175)
- Fixes arrival pattern that was using an array of fix names instead of a routeString. [#174](https://github.com/openscope/openscope/issues/174)
- Updates `wmkk` StandardRoute definition to include at least one fixname [#173](https://github.com/openscope/openscope/issues/173)


## 4.0.0 (January 26, 2017)
---
### Major
- Restructures `src` files into `client` and `server` folders. [#220](https://github.com/n8rzz/atc/issues/220)
- Updates Node to version 7.0.0 [#184](https://github.com/n8rzz/atc/issues/184)
- Moves aircraft command logic from `AircraftInstanceModel` to new `AircraftCommander` class [#181](https://github.com/n8rzz/atc/issues/181)
- Adds `spawnPatterns` to airport json and vastly simplifies aircraft creation. Work on this issue ended up resolving many other smaller issues listed below. [#243](https://github.com/n8rzz/atc/issues/243)
  - Restructure `Airport.departures` to utilize routes [#229](https://github.com/n8rzz/atc/issues/229)
  - Abstract inline fix object out of ArrivalBase [#56](https://github.com/n8rzz/atc/issues/56)
  - Simplify creation of arrival aircraft [#27](https://github.com/n8rzz/atc/issues/27)
  - Include airline id in airline json [#242](https://github.com/n8rzz/atc/issues/242)
  - Create SpawnCollection, SpawnModel and SpawnScheduler classes [#235](https://github.com/n8rzz/atc/issues/235)
  - Circular reference in airportModel.departures.airport [#28](https://github.com/n8rzz/atc/issues/28)
  - Circular reference in airportModel.departures.airport [#28](https://github.com/n8rzz/atc/issues/28)

### Minor
- Changes `AircraftStripView` text outputs to be all uppercase [#193](https://github.com/n8rzz/atc/issues/193)
- Ensures proper removal of all `AircraftConflict` instances involving an aircraft that has been removed from the simulation [#133](https://github.com/n8rzz/atc/issues/133)
    - Originally reported under [zlsa#734](https://github.com/zlsa/atc/issues/734)
- Changes the names from having the flags in their name by adding WIP variable to the `AIRPORT_LOAD_LIST` in `airportLoadList` [#205](https://github.com/n8rzz/atc/issues/205)
- Fixes white space in that is displayed from the `AircraftInstanceModel` [#192](https://github.com/n8rzz/atc/issues/192)
- Adds cache to travis build [#233](https://github.com/n8rzz/atc/issues/233)

### Bugfixes
- Resets current indicies when issuing a new star to an arriving aircraft [#104](https://github.com/n8rzz/atc/issues/104) & [#237](https://github.com/n8rzz/atc/issues/237)
    - Originally reported under [zlsa#730](https://github.com/zlsa/atc/issues/730) & [zlsa#768](https://github.com/zlsa/atc/issues/768)


## 3.2.1 (January 2, 2017)
---
### Bugfixes
- Restores behavior of aircraft flying present heading after completing all legs in their flightplan [#206](https://github.com/n8rzz/atc/issues/206)
    - Originally reported in [zlsa#767](https://github.com/zlsa/atc/issues/767)
- Fix wrongful removal of departures from runway queues when arrivals land [#241](https://github.com/n8rzz/atc/issues/241)
    - Originally reported in [zlsa#770](https://github.com/zlsa/atc/issues/770)
- Fix erroneous voice readbacks for altitude command [#240](https://github.com/n8rzz/atc/issues/240)
    - Originally reported in [zlsa#769](https://github.com/zlsa/atc/issues/769)
- Fixes behavior of AircraftConflict in various ways, particularly with removal after deletion of aircraft [#133](https://github.com/n8rzz/atc/issues/133)
    - Originally reported in [zlsa#734](https://github.com/zlsa/atc/issues/734)


## 3.2.0 (December 20, 2016)
---
### Major
* Integrates `sidCollection` and `starCollection` with `RouteModel` within `AircraftInstanceModel` [#53](https://github.com/n8rzz/atc/issues/53)
    - Creates getters for `currentLeg` and `currentWaypoint`
    - Abstracts restrictions logic to live within `Waypoint`
    - Consolidates `runSID()` and `climbViaSid()` logic
- Deprecates `sid` and `star` properties of the `AirportModel` in favor of `sidCollection` and `starCollection` [#54](https://github.com/n8rzz/atc/issues/54)
- Adds [Express](expressjs.com) server to serve static assets and add [travis](travis-ci.org) config file for travis continuous integration [#169](https://github.com/n8rzz/atc/issues/169)
- Rewrites the CommandParser from the ground up [#114](https://github.com/n8rzz/atc/issues/114)
- Removes `Pegjs` and references completing switch to new CommandParser [#216](https://github.com/n8rzz/atc/issues/216)

### Minor
- Implements `modelSourceFactory` and `modelSourcePool` [#77](https://github.com/n8rzz/atc/issues/77)
- Refactors `canvasController.canvas_draw_sids` method to use `airport.sidCollection` instead of `airport.sid` [#144](https://github.com/n8rzz/atc/issues/144)
- Moves properties shared by all `Arrival` types up to `ArrivalBase` [#55](https://github.com/n8rzz/atc/issues/55)
- Removes `$.each()` from `AirportModel` in favor of `_forEach()` and uses `_get()` inside `AircraftModel.parse()` instead of if statements [#52](https://github.com/n8rzz/atc/issues/52)
- Moves creation of Legs and Waypoints to constants instead of as method arguments [#135](https://github.com/n8rzz/atc/issues/135)
- Moves `.parseCoordinate()` out of `PositionModel` and into `unitConverters` [#17](https://github.com/n8rzz/atc/issues/17)
- Moves flight management system files to `FlightManagementSystem` folder [#128](https://github.com/n8rzz/atc/issues/128)
- Adds `RouteModel` to `AircraftInstanceModel.runSTAR` for easier handling of a route string [#163](https://github.com/n8rzz/atc/issues/163)
- Adds static `calculatePosition` method to `PositionModel` and abstracts common functions [#159](https://github.com/n8rzz/atc/issues/159)
- Replaces active airport icao in view with a zulu time clock [#135](https://github.com/n8rzz/atc/issues/135)
- Consolidates test fixtures in fixtures directory [#167](https://github.com/n8rzz/atc/issues/167)
* Addresses issue with video maps being drawn incorrectly. [#176](https://github.com/n8rzz/atc/issues/176)
    - Updates `PositionModel` to run all calculations through the static `.calculatePosition()` method and vastly simplifies internal logic.
- Refactors the the function names in `FixCollection` to better fit their function. `init()` to `addItems()` and `destroy()` to `removeItems()` [#186] (https://github.com/n8rzz/atc/issues/186)
- Adds gulp-cli and adds [tools readme](tools/README.md) link to gulp issues with Windows [#194](https://github.com/n8rzz/atc/issues/194)
- Changes `routeString` to `routeCode` in `RouteModel` and moves `.toUpperCase()` from the getter to `.init()` [#188] (https://github.com/n8rzz/atc/issues/188)
- Updates `StandardRouteModel` to throw when entry/exit point doesn't exist within a collection and updates `.setDepartureRunway()` to send the `routeCode` to `Leg` on instantiation [#175](https://github.com/n8rzz/atc/issues/175)
- Prevents collision detection for aircraft that are outside of our airspace [#134](https://github.com/n8rzz/atc/issues/134)
    - Originally reported under [#736](https://github.com/zlsa/atc/issues/736)
- Escape clears commands but not callsign if commands are present [#211] (https://github.com/n8rzz/atc/issues/211)
    - Originally reported under [#763](https://github.com/zlsa/atc/issues/763)

### Bugfixes
- Moves `_comment` blocks in airport json file to be within object the are describing [#145](https://github.com/n8rzz/atc/issues/145)
- Streamlines flight number generation and adds new method to add new callsigns to the existing list [#151](https://github.com/n8rzz/atc/issues/151)
- Adds `_isNumber` check instead of `!magneticNorth` inside `PositionModel.calculateRelativePosition()` and the `AirspaceModel` constructor. [#182](https://github.com/n8rzz/atc/issues/182)
    - Originally reported under [#754](https://github.com/zlsa/atc/issues/754)
- Adds additional handling to `StandardRouteModel._buildEntryAndExitCollections` to handle case where `entryPoints` and `exitPoints` don't exist in the `airport.sids` definition [#196](https://github.com/n8rzz/atc/issues/196)
    - Originally reported under [#760](https://github.com/zlsa/atc/issues/760)
- Ensures proper removal of aircraft from the runway queue(s) when that aircraft has been deleted. [#132](https://github.com/n8rzz/atc/issues/132)
    - Originally reported under [#706](https://github.com/zlsa/atc/issues/706)


## 3.1.0 (November 20, 2016)
---
### Major
- Adds `FixModel` and static class `FixCollection` for reasoning about airport fixes [#18](https://github.com/n8rzz/atc/issues/18)
- Adds `StandardRoute` classes reasoning about SIDs and STARs [#19](https://github.com/n8rzz/atc/issues/19)
- Moves `airlineController` and `aircraftController` to instantiate from within `airportController` instead from `App` [#82](https://github.com/n8rzz/atc/issues/82)
- Enable airport load without bundling and moves `airportLoadList.js` out of the `src` folder [#88](https://github.com/n8rzz/atc/issues/88)
- Updates score calculations and how they are recorded [#96](https://github.com/n8rzz/atc/issues/96)

### Minor
- Correct casing for Arrival and Departure factories [#41](https://github.com/n8rzz/atc/issues/41)
- Rename `AreaModel` to `AirspaceModel` [#36](https://github.com/n8rzz/atc/issues/36)
- Changes `StandardRoute` property name `icao` to `identifier` [#57](https://github.com/n8rzz/atc/issues/57)
- Introduce early exit for airport load when airport data is not complete [#44](https://github.com/n8rzz/atc/issues/44)
- Adds [git-flow](tools/documentation/git-flow-process.md) strategy document [#60](https://github.com/n8rzz/atc/issues/60)
- Adds `BaseModel` [#100](https://github.com/n8rzz/atc/issues/100)
- Adds `BaseCollection` [#101](https://github.com/n8rzz/atc/issues/101)

### Bugfixes
- WMKK has misnamed star name [#45](https://github.com/n8rzz/atc/issues/45)
- Updates spelling in `.convertMinutesToSeconds[)` [#58](https://github.com/n8rzz/atc/issues/58)
- Future aircraft path, when on ILS, wrong width [#75](https://github.com/n8rzz/atc/issues/75)
- `areas` is undefined in `AirportModel` [#90](https://github.com/n8rzz/atc/issues/90)
- `FixCollection.init()` does not clear current `_items` if any exist [#91](https://github.com/n8rzz/atc/issues/91)
- Aircraft strips show arrival airport in uppercase [#108](https://github.com/n8rzz/atc/issues/108)
- Updates `FixCollection.findFixByName()` to accept upper, mixed, or lower case fix name [#109](https://github.com/n8rzz/atc/issues/109)
- Switching to a previously loaded airport does not clear previous airport fixes [#115](https://github.com/n8rzz/atc/issues/115)
- Fixes `parseElevation()` so that it does not return NaN when it is given the string `'Infinity'` [#191] (https://github.com/n8rzz/atc/issues/191)
    - Originally reported under [#756](https://github.com/zlsa/atc/issues/756)<|MERGE_RESOLUTION|>--- conflicted
+++ resolved
@@ -1,17 +1,14 @@
 ## 5.2.0 (June 1, 2017)
 ---
 ### Features
-<<<<<<< HEAD
- - Adds `RunwayCollection` and `RunwayRelationshipModel` and moves some runway logic to live in these new classes [#93](https://github.com/openscope/openscope/issues/93)
-     - Abstracts headwind/crosswind calculations to RunwayModel [#312](https://github.com/openscope/openscope/issues/312)
-     - Removes circular reference in AirportModel.runway.airportModel [#58](https://github.com/openscope/openscope/issues/58)
-
-
-=======
 - Add capability for vectors in route strings [#310](https://github.com/openscope/openscope/issues/310)
 - Adds more contex to the Model classes by adding an optional input paramater [#138](https://github.com/openscope/openscope/issues/138)
 - Adds object helper class for object validation  [#191](https://github.com/openscope/openscope/issues/191)
->>>>>>> 0c96b28b
+- Adds `RunwayCollection` and `RunwayRelationshipModel` and moves some runway logic to live in these new classes [#93](https://github.com/openscope/openscope/issues/93)
+    - Abstracts headwind/crosswind calculations to RunwayModel [#312](https://github.com/openscope/openscope/issues/312)
+    - Removes circular reference in AirportModel.runway.airportModel [#58](https://github.com/openscope/openscope/issues/58)
+
+
 
 
 
