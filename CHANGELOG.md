--- conflicted
+++ resolved
@@ -32,13 +32,10 @@
 
 
 ### Features
-<<<<<<< HEAD
 - Adds Tokyo Narita International Airport as per AIRAC 1702 [#103](https://github.com/openscope/openscope/pull/202)
-=======
 - Fixes an instance of two runways called "34R" in Shanghai Pudong [#149](https://github.com/openscope/openscope/issues/149)
 
 
->>>>>>> 8b32e57d
 
 
 
