--- conflicted
+++ resolved
@@ -14,19 +14,12 @@
  *   level: {AIRPORT_DIFFICULTY},
  *   name: {AIRPORT_NAME}
  * }
-<<<<<<< HEAD
- *
- * If the airport is a work in progress, please include the icon character `&#9983` after the
- * `name` (see kmsp or ksea):
- * - name: {AIRPORT_NAME} &#9983
-=======
  * ```
  * - `AIRPORT_ICAO` is the airport icao in lowercase (ex: ksfo)
  * - `AIRPORT_DIFFICULTY` is the difficulty level (one of: easy, beginner, medium, hard)
  * - `AIRPORT_NAME` is the name of the airport (ex: San Francisco International Airport)
  *   If the airport is a work in progress, please include the icon character `&#9983` after the `name` (see ebbr, kmsp or ksea):
  *   `name: 'Brussels-National &#9983'`
->>>>>>> 44a824f6
  *
  * @property AIRPORT_LOAD_LIST
  * @type {Array}
