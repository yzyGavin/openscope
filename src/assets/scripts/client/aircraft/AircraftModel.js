--- conflicted
+++ resolved
@@ -1122,18 +1122,8 @@
       * @return {object} headwind and crosswind
       */
     getWind() {
-<<<<<<< HEAD
-        const windForRunway = {
-            cross: 0,
-            head: 0
-        };
-
-        const { wind } = AirportController.airport_get();
-        const angle = this.fms.currentRunway.calculateCrosswindAngleForRunway(wind.angle);
-=======
         const { wind } = AirportController.airport_get();
         const crosswindAngle = calculateCrosswindAngle(this.heading, wind.angle);
->>>>>>> 12df1ae5
 
         return {
             cross: sin(crosswindAngle) * wind.speed,
