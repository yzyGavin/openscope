--- conflicted
+++ resolved
@@ -1040,14 +1040,8 @@
             head: 0
         };
 
-<<<<<<< HEAD
         const { wind } = AirportController.airport_get();
         const angle = this.fms.currentRunway.calculateCrosswindAngleForRunway(wind.angle);
-=======
-        const { wind } = this.fms.arrivalAirportModel || this.fms.departureAirportModel;
-        const runwayModel = this.fms.arrivalRunwayModel || this.fms.departureRunwayModel;
-        const angle = runwayModel.calculateCrosswindAngleForRunway(wind.angle);
->>>>>>> 8d9dd40c
 
         // TODO: these two bits of math should be abstracted to helper functions
         windForRunway.cross = sin(angle) * wind.speed;
