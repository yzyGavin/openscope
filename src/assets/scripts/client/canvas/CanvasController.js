--- conflicted
+++ resolved
@@ -1405,19 +1405,6 @@
             blue = this.theme.DATA_BLOCK.DEPARTURE_BAR_IN_RANGE;
             white = this.theme.DATA_BLOCK.TEXT_IN_RANGE;
 
-<<<<<<< HEAD
-        const wind = AirportController.airport_get().wind;
-        const size = 80;
-        const size2 = size / 2;
-        const padding = 16;
-        const dot = 16;
-        let windspeed_line;
-        let highwind;
-
-        // Shift compass location
-        cc.translate(-size2 - padding, -size2 - padding);
-        cc.lineWidth = 4;
-=======
             if (match) {
                 red = this.theme.DATA_BLOCK.ARRIVAL_BAR_SELECTED;
                 green = this.theme.DATA_BLOCK.BACKGROUND_SELECTED;
@@ -1425,7 +1412,6 @@
                 white = this.theme.DATA_BLOCK.TEXT_SELECTED;
             }
         }
->>>>>>> 12df1ae5
 
         // Draw datablock shapes
         if (!aircraftModel.pilot.hasApproachClearance && this.theme.DATA_BLOCK.HAS_FILL) {
@@ -1437,39 +1423,11 @@
             cc.fillStyle = (aircraftModel.category === FLIGHT_CATEGORY.DEPARTURE) ? blue : red;
             cc.fillRect(-halfWidth - barWidth, -halfHeight, barWidth, height);
 
-<<<<<<< HEAD
-        // Wind Value
-        cc.fillStyle = this.theme.WIND_VANE.WIND_SPEED_TEXT;
-        cc.textAlign = 'center';
-        cc.textBaseline = 'center';
-        cc.font = '9px monoOne, monospace';
-        cc.fillText(wind.speed, 0, 3.8);
-        cc.font = 'bold 10px monoOne, monospace';
-
-        // Wind line
-        if (wind.speed > 8) {
-            windspeed_line = wind.speed / 2;
-            highwind = true;
-        } else {
-            windspeed_line = wind.speed;
-            highwind = false;
-=======
-            return;
->>>>>>> 12df1ae5
+            return;
         }
 
         // Box with ILS Lock Indicator
         cc.save();
-<<<<<<< HEAD
-        cc.translate(
-            -dot / 2 * sin(wind.angle),
-            dot / 2 * cos(wind.angle)
-        );
-        cc.beginPath();
-        cc.moveTo(0, 0);
-        cc.rotate(wind.angle);
-        cc.lineTo(0, extrapolate_range_clamp(0, windspeed_line, 15, 0, size2 - dot));
-=======
 
         // Draw green part of box (excludes space where ILS Clearance Indicator juts in)
         cc.fillStyle = green;
@@ -1491,7 +1449,6 @@
             Math.PI / 2 - clipping_mask_angle);
         cc.closePath();
         cc.fill();
->>>>>>> 12df1ae5
 
         // Draw ILS Clearance Indicator
         cc.translate(-halfWidth - barHalfWidth, 0);
